//--------------------------------------------------------------------------------------------------
//  Globals
//--------------------------------------------------------------------------------------------------

var VIEWER_WIDTH = window.innerWidth || document.documentElement.clientWidth || document.getElementsByTagName('body')[0].clientWidth;
var VIEWER_HEIGHT = window.innerHeight || document.documentElement.clientHeight || document.getElementsByTagName('body')[0].clientHeight;

var LINE_COLOR='#888888';

var scale = 0;

var id_to_node_map = new Array();
var label_to_node_map = {};

var angle_per_leaf;
var height_per_leaf;
var tree_type;

var total_radius = 0;

var SELECTED = new Array();

var newick;

var metadata;
var contig_lengths;
var parameter_count;

var group_counter = 0; // for id
var group_count = 0;

var layer_types;

var categorical_data_colors = {};
var stack_bar_colors = {};

var context_menu_target_id = 0;

var metadata_title = {};
var metadata_dict;

//---------------------------------------------------------
//  Init
//---------------------------------------------------------

$(document).ready(function() {

    $('.dialogs').hide();

    var timestamp = new Date().getTime(); 

    $.when(    
        $.ajax({
            type: 'GET',
            cache: false,
            url: '/data/title?timestamp=' + timestamp,
        }),
        $.ajax({
            type: 'GET',
            cache: false,
            url: '/data/clusterings?timestamp=' + timestamp,
        }),
        $.ajax({
            type: 'GET',
            cache: false,
            url: '/data/contig_lengths?timestamp=' + timestamp,
        }),
        $.ajax({
            type: 'GET',
            cache: false,
            url: '/data/state?timestamp=' + timestamp,
        }),
        $.ajax({
            type: 'GET',
            cache: false,
            url: '/data/meta?timestamp=' + timestamp,
        }))
    .then(
        function (titleResponse, clusteringsResponse, contigLengthsResponse, stateResponse, metaResponse) 
        {
            var state = eval(stateResponse[0]);
            var hasState = !$.isEmptyObject(state);
            document.title = titleResponse[0];
            contig_lengths = eval(contigLengthsResponse[0]);

            /*
                Get metadata and create layers table
            */
            metadata = eval(metaResponse[0]);
            parameter_count = metadata[0].length;

            // since we are painting parent layers odd-even, 
            // we should remove single parents (single means no parent)
            removeSingleParents(); // in utils.js

            var layer_order;

            if (hasState) {
                layer_order = state['layer-order'];

                categorical_data_colors = state['categorical_data_colors'];
                stack_bar_colors = state['stack_bar_colors'];

                $('#tree_type').val(state['tree-type']);
                $('#angle-min').val(state['angle-min']);
                $('#angle-max').val(state['angle-max']);
                $('#layer-margin').val(state['layer-margin']);
                $('#')
            }
            else {
                // range(1, prameter_count), we skipped column 0 because its not a layer, its name column.
                layer_order = Array.apply(null, Array(parameter_count-1)).map(function (_, i) {return i+1;}); 
            }
            //
            //  add layers to table
            //
            layer_types = {};

            for (var i = 0; i < layer_order.length; i++) 
            {
                // common layer variables
                var layer_id = layer_order[i];
                var layer_name = metadata[0][layer_id];
                var short_name = (layer_name.length > 10) ? layer_name.slice(0,10) + "..." : layer_name;

                if (hasState)
                    var layer_settings = state['layers'][layer_id];

                //
                //  parent layer
                //
                if (layer_name == '__parent__')
                {
                   layer_types[layer_id] = 0;

                    if (hasState)
                        var height = layer_settings['height'];
                    else
                        var height = '50';

                    var template = '<tr>' +
                        '<td><img src="images/drag.gif" /></td>' +
                        '<td>Parent</td>' +
                        '<td>n/a</td>' +
                        '<td>n/a</td>' +
                        '<td><input class="input-height" type="text" size="3" id="height{id}" value="{height}"></input></td>' +
                        '<td>n/a</td>' +
                        '<td>n/a</td>' +
                        '</tr>';

                    template = template.replace(new RegExp('{id}', 'g'), layer_id)
                                       .replace(new RegExp('{height}', 'g'), height);

                    $('#tbody_layers').prepend(template);
                }
                //
                // stack bar layer
                //
                else if (layer_name.indexOf(';') > -1) 
                {
                    layer_types[layer_id] = 1;

                    if (hasState)
                    {
                        var norm   = layer_settings['normalization'];
                        var height = layer_settings['height'];
                    }
                    else
                    {
                        var norm   = 'log';
                        var height = '30';  

                        // pick random color for stack bar items
                        stack_bar_colors[layer_id] = new Array();
                        for (var j=0; j < layer_name.split(";").length; j++)
                        {
                            stack_bar_colors[layer_id].push(randomColor());
                        }              
                    }

                    var template = '<tr>' +
                        '<td><img class="drag-icon" src="images/drag.gif" /></td>' +
                        '<td title="{name}">{short-name}</td>' +
                        '<td>n/a</td>' +
                        '<td>' +
                        '    <select id="normalization{id}" onChange="clearMinMax(this);">' +
                        '        <option value="none"{option-none}>none</option>' +
                        '        <option value="sqrt"{option-sqrt}>Square root</option>' +
                        '        <option value="log"{option-log}>Logarithm</option>' +
                        '    </select>' +
                        '</td>' +
                        '<td><input class="input-height" type="text" size="3" id="height{id}" value="{height}"></input></td>' +
                        '<td>n/a</td>' +
                        '<td>n/a</td>' +
                        '</tr>';

                    template = template.replace(new RegExp('{id}', 'g'), layer_id)
                                       .replace(new RegExp('{name}', 'g'), layer_name)
                                       .replace(new RegExp('{short-name}', 'g'), short_name)
                                       .replace(new RegExp('{option-' + norm + '}', 'g'), ' selected')
                                       .replace(new RegExp('{option-([a-z]*)}', 'g'), '')
                                       .replace(new RegExp('{height}', 'g'), height);

                    $('#tbody_layers').append(template);
                }
<<<<<<< HEAD
            }
            // all clear

            if (jQuery.isEmptyObject(state)) {
                // state is empty, build ui using metadata

                categorical_data_ids = [];
                separated_data_ids = [];
                for (var i = 1; i < parameter_count; i++) {
                	layer = metadata[0][i];
                    if (layer == '__parent__') // parent
=======
                //
                // categorical layer
                //
                else if (metadata[1][layer_id] === '' || !isNumber(metadata[1][layer_id]))
                { 
                    layer_types[layer_id] = 2;

                    if (hasState)
>>>>>>> e992104d
                    {
                        var height = layer_settings['height'];
                    }
                    else
                    {
                        var height = 30;

<<<<<<< HEAD
                        for (var j=0; j < metadata[1][i].split(";").length; j++)
                        {
                            stack_bar_colors[i].push('#000000');
                        }

                        var stack_bar_row_str = '<tr>' +
                            '<td><img class="drag-icon" src="images/drag.gif" /></td>' +
                            '<td title="' + layer + '">' + ((layer.length > 10) ? layer.slice(0,10) + "..." : layer) + '</td>' +
                            '<td>n/a</td>' +
                            '<td>' +
                            '    <select id="normalization{id}">' +
                            '        <option value="none">none</option>' +
                            '        <option value="sqrt">Square root</option>' +
                            '        <option value="log" selected>Logarithm</option>' +
                            '    </select>' +
                            '</td>' +
                            '<td><input class="input-height" type="text" size="3" id="height{id}" value="150"></input></td>' +
                            '<td>n/a</td>' +
                            '<td>n/a</td>' +
                            '</tr>';

                        stack_bar_row_str = stack_bar_row_str.replace(new RegExp('{id}', 'g'), i);

                        $('#tbody_layers').append(stack_bar_row_str);
                    }
                    else if (metadata[1][i] === '' || !isNumber(metadata[1][i])) // categorical data
                    { 
                        categorical_data_ids.push(i);
                        categorical_data_colors[i] = {};

                        var categorical_data_row_str = '<tr>' +
                            '<td><img class="drag-icon" src="images/drag.gif" /></td>' +
                            '<td title="' + layer + '">' + ((layer.length > 10) ? layer.slice(0,10) + "..." : layer) + '</td>' +
                            '<td>n/a</td>' +
                            '<td>n/a</td>' +
                            '<td><input class="input-height" type="text" size="3" id="height{id}" value="30"></input></td>' +
                            '<td>n/a</td>' +
                            '<td>n/a</td>' +
                            '</tr>';

                        categorical_data_row_str = categorical_data_row_str.replace(new RegExp('{id}', 'g'), i);

                        $('#tbody_layers').append(categorical_data_row_str);
                    } 
                    else // numerical data
                    {
                        var numerical_data_row_str = '<tr>' +
                            '<td><img class="drag-icon" src="images/drag.gif" /></td>' +
                            '<td title="' + layer + '">' + ((layer.length > 10) ? layer.slice(0,10) + "..." : layer) + '</td>' +
                            '<td><div id="picker{id}" class="colorpicker" title="' + layer + '"></td>' +
                            '<td>' +
                            '    <select id="normalization{id}" onChange="clearMinMax(this)">';

                        norm = ['none', 'sqrt', 'log'];
                        if(layer in named_layers && 'norm' in named_layers[layer]){
                            for(n in norm){
                                if(norm[n] === named_layers[layer]['norm'])
                                    numerical_data_row_str += '        <option value="' + norm[n] + '" selected>' + norm[n] + '</option>';
                                else
                                    numerical_data_row_str += '        <option value="' + norm[n] + '">' + norm[n] + '</option>';
                            }
                        } else {
                            numerical_data_row_str +=
                                '        <option value="none">none</option>' +
                                '        <option value="sqrt">sqrt</option>' +
                                '        <option value="log" selected>log</option>';
                        }
                            numerical_data_row_str += '    </select></td>';
                            
                            
                            if(layer in named_layers && 'width' in named_layers[layer])
                            	numerical_data_row_str += '<td><input class="input-height" type="text" size="3" id="height{id}" value="' + named_layers[layer].width + '"></input></td>';
                            else
                            	numerical_data_row_str += '<td><input class="input-height" type="text" size="3" id="height{id}" value="180"></input></td>';
                            
                            numerical_data_row_str += '<td><input class="input-min" type="text" size="4" id="min{id}" value="0" disabled></input></td>' +
                            '<td><input class="input-max" type="text" size="4" id="max{id}" value="0" disabled></input></td>' +
                            '</tr>';

                        numerical_data_row_str = numerical_data_row_str.replace(new RegExp('{id}', 'g'), i);

                        $('#tbody_layers').append(numerical_data_row_str);
=======
                        categorical_data_colors[layer_id] = {};
                    }
                    
                    var template = '<tr>' +
                        '<td><img class="drag-icon" src="images/drag.gif" /></td>' +
                        '<td title="{name}">{short-name}</td>' +
                        '<td>n/a</td>' +
                        '<td>n/a</td>' +
                        '<td><input class="input-height" type="text" size="3" id="height{id}" value="{height}"></input></td>' +
                        '<td>n/a</td>' +
                        '<td>n/a</td>' +
                        '</tr>';

                    template = template.replace(new RegExp('{id}', 'g'), layer_id)
                                       .replace(new RegExp('{name}', 'g'), layer_name)
                                       .replace(new RegExp('{short-name}', 'g'), short_name)
                                       .replace(new RegExp('{height}', 'g'), height);

                    $('#tbody_layers').append(template);
                } 
                //
                // numerical layer
                //
                else
                {
                    layer_types[layer_id] = 3;

                    if (hasState)
                    {
                        var height = layer_settings['height'];
                        var norm   = layer_settings['normalization'];
                        var color  = layer_settings['color'];
                        var min    = layer_settings['min']['value'];
                        var max    = layer_settings['max']['value'];
                        var min_disabled = layer_settings['min']['disabled'];
                        var max_disabled = layer_settings['max']['disabled'];
                    }
                    else
                    {
                        var height = getNamedLayerDefaults(layer_name, 'height', '180');
                        var norm   = getNamedLayerDefaults(layer_name, 'norm', 'log');
                        var color  = getNamedLayerDefaults(layer_name, 'color', '#000000');
                        var min    = 0;
                        var max    = 0;
                        var min_disabled = true;
                        var max_disabled = true;
>>>>>>> e992104d
                    }

                    var template = '<tr>' +
                        '<td><img class="drag-icon" src="images/drag.gif" /></td>' +
                        '<td title="{name}">{short-name}</td>' +
                        '<td><div id="picker{id}" class="colorpicker" color="{color}" style="background-color: {color}"></td>' +
                        '<td>' +
                        '    <select id="normalization{id}" onChange="clearMinMax(this);">' +
                        '        <option value="none"{option-none}>none</option>' +
                        '        <option value="sqrt"{option-sqrt}>Square root</option>' +
                        '        <option value="log"{option-log}>Logarithm</option>' +
                        '    </select>' +
                        '</td>' +
                        '<td><input class="input-height" type="text" size="3" id="height{id}" value="150"></input></td>' +
                        '<td><input class="input-min" type="text" size="4" id="min{id}" value="{min}"{min-disabled}></input></td>' +
                        '<td><input class="input-max" type="text" size="4" id="max{id}" value="{max}"{min-disabled}></input></td>' +
                        '</tr>';

                    template = template.replace(new RegExp('{id}', 'g'), layer_id)
                                       .replace(new RegExp('{name}', 'g'), layer_name)
                                       .replace(new RegExp('{short-name}', 'g'), short_name)
                                       .replace(new RegExp('{option-' + norm + '}', 'g'), ' selected')
                                       .replace(new RegExp('{option-([a-z]*)}', 'g'), '')
                                       .replace(new RegExp('{color}', 'g'), color)
                                       .replace(new RegExp('{height}', 'g'), height)
                                       .replace(new RegExp('{min}', 'g'), min)
                                       .replace(new RegExp('{max}', 'g'), max)
                                       .replace(new RegExp('{min-disabled}', 'g'), (min_disabled) ? ' disabled': '')
                                       .replace(new RegExp('{max-disabled}', 'g'), (max_disabled) ? ' disabled': '');

                    $('#tbody_layers').append(template);
                }

<<<<<<< HEAD
                
                // COLOR PICKER
                $('.colorpicker').each(function(index, element) {
                	if('title' in element.attributes) {
                	    layer = element.attributes.title.value;

                	    if (layer in named_layers) {
                	    	if('color' in named_layers[layer]){
                	    		color = named_layers[layer].color;
                	    	} else {
                	    		color = randomColor();
                	    	}
                	    } else {
                	    	color = '#000000';
                	    }
                	}
=======
                $('#picker'+ layer_id).colpick({
                    layout: 'hex',
                    submit: 0,
                    colorScheme: 'dark',
                    onChange: function(hsb, hex, rgb, el, bySetColor) {
                        $(el).css('background-color', '#' + hex);
                        $(el).attr('color', '#' + hex);
>>>>>>> e992104d

                        if (!bySetColor) $(el).val(hex);
                    }
                }).keyup(function() {
                    $(this).colpickSetColor(this.value);
                });
                
            } // layer loop

            // make layers table sortable
            $("#tbody_layers").sortable({helper: fixHelperModified, handle: '.drag-icon', items: "> tr:not(:first)"}).disableSelection(); 

            /* 
            //  Clusterings
            */
            var default_tree = (hasState) ? state['order-by'] : clusteringsResponse[0][0];
            var available_trees = clusteringsResponse[0][1];

            var available_trees_combo = '';
            var available_trees_combo_item = '<option value="{val}"{sel}>{text}</option>';
            
            $.each(available_trees, function(index, value) {
                if(index == default_tree)
                {
                    available_trees_combo += available_trees_combo_item
                                .replace('{val}', index)
                                .replace('{sel}', ' selected')
                                .replace('{text}', index);
                }
                else
                {
                    available_trees_combo += available_trees_combo_item
                                .replace('{val}', index)
                                .replace('{sel}', '')
                                .replace('{text}', index);
                }
            }); 
            
            $('#trees_container').append(available_trees_combo);

            $('#trees_container').change(function() {

                $('#trees_container').prop('disabled', true);
                $('#btn_draw_tree').prop('disabled', true);

                $.ajax({
                    type: 'GET',
                    cache: false,
                    url: '/tree/' + $('#trees_container').val() + '?timestamp=' + new Date().getTime(),
                    success: function(data) {
                        newick = data;
                        $('#trees_container').attr('disabled', false);
                        $('#btn_draw_tree').attr('disabled', false); 
                    }
                });
            });

<<<<<<< HEAD
            $('.colorpicker').colpick({
                layout: 'hex',
                submit: 0,
                colorScheme: 'dark',
                onChange: function(hsb, hex, rgb, el, bySetColor) {
                    $(el).css('background-color', '#' + hex);
                    $(el).attr('color', '#' + hex);
=======
            $('#trees_container').trigger('change'); // load default newick tree
>>>>>>> e992104d

            /*
            //  Add groups
            */
            if (hasState)
            {
                SELECTED = state['SELECTED'];
                group_counter = state['group-counter'];

                for (gid in state['groups'])
                {
                    newGroup(gid, state['groups'][gid]);
                }
            }
            else
            {
                newGroup();
            }

            initializeDialogs();
        } // response callback
    ); // promise

    document.body.addEventListener('click', function() {
        $('#control_contextmenu').hide();
    }, false);
}); // document ready


//---------------------------------------------------------
//  ui callbacks
//---------------------------------------------------------

function serializeSettings() {
    var state = {};

    state['group-counter'] = group_counter;
    state['tree-type'] = $('#tree_type').val();
    state['order-by'] = $('#trees_container').val();
    state['angle-min'] = $('#angle-min').val();
    state['angle-max'] = $('#angle-max').val();
    state['layer-margin'] = $('#layer-margin').val();
    state['edge-normalization'] = $('#edge_length_normalization').is(':checked');

    state['layers'] = {};
    state['layer-order'] = new Array();
    $('#tbody_layers tr').each(
        function(index, layer) {
            var layer_id = $(layer).find('.input-height')[0].id.replace('height', '');

            state['layer-order'].push(layer_id);

            state['layers'][layer_id] = {};
            state['layers'][layer_id]["normalization"] = $(layer).find('select').val();
            state['layers'][layer_id]["color"] = $(layer).find('.colorpicker').attr('color');
            state['layers'][layer_id]["height"] = $(layer).find('.input-height').val();
            state['layers'][layer_id]["min"] = {'value': $(layer).find('.input-min').val(), 'disabled': $(layer).find('.input-min').is(':disabled') }; 
            state['layers'][layer_id]["max"] = {'value': $(layer).find('.input-max').val(), 'disabled': $(layer).find('.input-max').is(':disabled') };
        }
    );

    state['SELECTED'] = SELECTED;

    state['groups'] = {};
    $('#tbody_groups tr').each(
        function(index, group) {
            var gid = $(group).attr('group-id');

            state['groups'][gid] = {};
            state['groups'][gid]['name'] = $('#group_name_' + gid).val();
            state['groups'][gid]['color'] = $('#group_color_' + gid).attr('color');
            state['groups'][gid]['contig-length'] = $('#contig_length_' + gid).text();
            state['groups'][gid]['contig-count'] = $('#contig_count_' + gid).val();

        }
    );

    state['categorical_data_colors'] = categorical_data_colors;
    state['stack_bar_colors'] = stack_bar_colors;

    return state;
}

function saveCurrentState() {
    $.post("/save_state", {
        state: JSON.stringify(serializeSettings(), null, 4),
    });
}

function drawTree() {

    var settings = serializeSettings();

    tree_type = settings['tree-type'];

    $('#img_loading').show();
    $('#btn_draw_tree').prop('disabled', true);

    setTimeout(function () 
        { 
            draw_tree(settings); // call treelib.js where the magic happens

            $('#img_loading').hide();
            $('#btn_draw_tree').prop('disabled', false);

        }, 1); 
}

function showContigNames(gid) {
    var names = new Array();

    for (var j = 0; j < SELECTED[gid].length; j++) {
        if (label_to_node_map[SELECTED[gid][j]].IsLeaf()) {
            names.push(SELECTED[gid][j]);
        }
    }

    if (names.length == 0)
        return;

    messagePopupShow('Contig Names', names.join('\n'));
    /*
    $("#contig_name_dialog").dialog("option", "title", "Contig Names");
    $('#contig_names').val(names.join("\n"));
    $('#contig_name_dialog').dialog('open');
    $('#contig_names').click(); // focus & select all*/
}

function newGroup(id, groupState) {

    group_count++;

    if (typeof id === 'undefined')
    {
        group_counter++;
        var id = group_counter;
        var name = "Group_" + id;
        var color = '#000000';
        var contig_count = 0;
        var contig_length = 0;

        SELECTED[group_counter] = [];
    }
    else
    {
        // we are adding groups from state file
        var name = groupState['name'];
        var color = groupState['color'];
        var contig_count = groupState['contig-count'];
        var contig_length = groupState['contig-length'];
    }

    var template = '<tr group-id="{id}" id="group_row_{id}">' +
                   '    <td><input type="radio" name="active_group" value="{id}" checked></td>' +
                   '    <td><div id="group_color_{id}" class="colorpicker" color="{color}" style="background-color: {color}"></td>' +
                   '    <td><input type="text" size="12" id="group_name_{id}" value="{name}"></td>' +
                   '    <td><input id="contig_count_{id}" type="button" value="{count}" title="Click for contig names" onClick="showContigNames({id});"></td> ' +
                   '    <td><span id="contig_length_{id}">{length}</span></td>' +
                   '    <td><span class="delete-button ui-icon ui-icon-trash" alt="Delete this group" title="Delete this group" onClick="deleteGroup({id});"></span></td>' +
                   '</tr>';

<<<<<<< HEAD
    var color = randomColor();
=======
    template = template.replace(new RegExp('{id}', 'g'), id)
                       .replace(new RegExp('{name}', 'g'), name)
                       .replace(new RegExp('{color}', 'g'), color)
                       .replace(new RegExp('{count}', 'g'), contig_count)
                       .replace(new RegExp('{length}', 'g'), contig_length);
>>>>>>> e992104d

    $('#tbody_groups').append(template);

    $('#group_color_' + id).colpick({
        layout: 'hex',
        submit: 0,
        colorScheme: 'dark',
        onChange: function(hsb, hex, rgb, el, bySetColor) {
            $(el).css('background-color', '#' + hex);
            $(el).attr('color', '#' + hex);

            if (!bySetColor) $(el).val(hex);
        },
        onHide: function() {
            redrawGroupColors(id);
        }
    }).keyup(function() {
        $(this).colpickSetColor(this.value);
    });
}

function deleteGroup(id) {
    if (confirm('Are you sure?')) {

        $('#group_row_' + id).remove();
        $('#tbody_groups input[type=radio]').last().prop('checked', true);
        group_count--;

        for (var i = 0; i < SELECTED[id].length; i++) {
            var node_id = label_to_node_map[SELECTED[id][i]].id;
            $("#line" + node_id).css('stroke-width', '1');
            $("#arc" + node_id).css('stroke-width', '1');
            $("#line" + node_id).css('stroke', LINE_COLOR);
            $("#arc" + node_id).css('stroke', LINE_COLOR);

            if (label_to_node_map[SELECTED[id][i]].IsLeaf())
            {
                $('.path_' + node_id + "_background").css({'fill': '#FFFFFF', 'fill-opacity': '0.0'});
                $('.path_' + node_id + "_outer_ring").css('fill', '#FFFFFF');
            }
        }

        SELECTED[id] = [];

        if (group_count==0)
        {
            newGroup();
        }
    }
}

<<<<<<< HEAD
function submitGroups(only_svg) {
    if (!only_svg) {
        var output = {};
        var msg_group_count = 0;
        var msg_contig_count = 0;

        for (var gid = 1; gid <= group_counter; gid++) {
            if (SELECTED[gid].length > 0) {
                msg_group_count++;
                var group_name = $('#group_name_' + gid).val();

                output[group_name] = new Array();
                for (var i = 0; i < SELECTED[gid].length; i++) {
                    if (id_to_node_map[SELECTED[gid][i]].IsLeaf()) {
                        output[group_name].push(id_to_node_map[SELECTED[gid][i]].label);
                        msg_contig_count++;
                    }
                }
            }
        }

        if (!confirm('You\'ve selected ' + msg_contig_count + ' contigs in ' + msg_group_count + ' group. You won\'t able to select more contigs after submit. Do you want to continue?')) {
            return;
        }
=======
function submitGroups() {
    if ($.isEmptyObject(label_to_node_map)) {
        alert('You should draw tree before submit.');
        return;
>>>>>>> e992104d
    }

    var output = {};
    var msg_group_count = 0;
    var msg_contig_count = 0;

    for (var gid = 1; gid <= group_counter; gid++) {
<<<<<<< HEAD

        createGroup('tree_group', 'selected_group_' + gid);

        for (var j = 0; j < SELECTED[gid].length; j++) {
            if (id_to_node_map[SELECTED[gid][j]].IsLeaf()) {
                $('.path_' + SELECTED[gid][j] + "_background").detach().appendTo('#selected_group_' + gid);
                $('.path_' + SELECTED[gid][j] + "_outer_ring").detach().appendTo('#selected_group_' + gid);
            }
        }
    }

    // remove ungrouped backgrounds.
    if (tree_type == 'circlephylogram')
    {
        var detached_paths = $('#tree_group > path').detach();
    }
    else
    {
        var detached_paths = $('#tree_group > rect').detach();
=======
        if (SELECTED[gid].length > 0) {
            msg_group_count++;
            var group_name = $('#group_name_' + gid).val();

            output[group_name] = new Array();
            for (var i = 0; i < SELECTED[gid].length; i++) {
                if (label_to_node_map[SELECTED[gid][i]].IsLeaf()) {
                    output[group_name].push(SELECTED[gid][i]);
                    msg_contig_count++;
                }
            }
        }
    }

    if (!confirm('You\'ve selected ' + msg_contig_count + ' contigs in ' + msg_group_count + ' group. You won\'t able to select more contigs after submit. Do you want to continue?')) {
        return;
>>>>>>> e992104d
    }

    $('#tbody_groups input[type=radio]').prop('checked', false).attr("disabled", true);
    $('#submit-groups').attr("disabled", true);
    $('#btn_new_group').attr("disabled", true);
    window.deleteGroup = function() {};

    $.post("/submit", {
        groups: JSON.stringify(output),
        svg: null
    });
}

function updateGroupWindow() { 
    // count contigs and update group labels
    for (var gid = 1; gid <= group_counter; gid++) {
        var contigs = 0;
        var length_sum = 0;

        for (var j = 0; j < SELECTED[gid].length; j++) {
            if (label_to_node_map[SELECTED[gid][j]].IsLeaf())
            {
                contigs++;
                length_sum += parseInt(contig_lengths[SELECTED[gid][j]]);
            }
        }

        $('#contig_count_' + gid).val(contigs);
        $('#contig_length_' + gid).html(readableNumber(length_sum));
    }
}

function exportSvg() {
    // check if tree parsed, which means there is a tree on the screen
    if ($.isEmptyObject(label_to_node_map)) 
        return;

    // draw group list to output svg
    drawGroupLegend();

    // move group highlights to new svg groups
    for (var gid = 1; gid <= group_counter; gid++) {

        createGroup('tree_group', 'selected_group_' + gid);

        for (var j = 0; j < SELECTED[gid].length; j++) {
            if (label_to_node_map[SELECTED[gid][j]].IsLeaf()) {
                $('.path_' + label_to_node_map[SELECTED[gid][j]].id + "_background").detach().appendTo('#selected_group_' + gid);
                $('.path_' + label_to_node_map[SELECTED[gid][j]].id + "_outer_ring").detach().appendTo('#selected_group_' + gid);
            }
        }
    }

    // remove ungrouped backgrounds.
    if (tree_type == 'circlephylogram')
    {
        var detached_paths = $('#tree_group > path').detach();        
    }
    else
    {
        var detached_paths = $('#tree_group > rect').detach();   
    }

    svgCrowbar();

    // add removed ungrouped backgrounds back
    $(detached_paths).appendTo('#tree_group');

    $('#group_legend').remove();
}<|MERGE_RESOLUTION|>--- conflicted
+++ resolved
@@ -203,19 +203,6 @@
 
                     $('#tbody_layers').append(template);
                 }
-<<<<<<< HEAD
-            }
-            // all clear
-
-            if (jQuery.isEmptyObject(state)) {
-                // state is empty, build ui using metadata
-
-                categorical_data_ids = [];
-                separated_data_ids = [];
-                for (var i = 1; i < parameter_count; i++) {
-                	layer = metadata[0][i];
-                    if (layer == '__parent__') // parent
-=======
                 //
                 // categorical layer
                 //
@@ -224,7 +211,6 @@
                     layer_types[layer_id] = 2;
 
                     if (hasState)
->>>>>>> e992104d
                     {
                         var height = layer_settings['height'];
                     }
@@ -232,90 +218,6 @@
                     {
                         var height = 30;
 
-<<<<<<< HEAD
-                        for (var j=0; j < metadata[1][i].split(";").length; j++)
-                        {
-                            stack_bar_colors[i].push('#000000');
-                        }
-
-                        var stack_bar_row_str = '<tr>' +
-                            '<td><img class="drag-icon" src="images/drag.gif" /></td>' +
-                            '<td title="' + layer + '">' + ((layer.length > 10) ? layer.slice(0,10) + "..." : layer) + '</td>' +
-                            '<td>n/a</td>' +
-                            '<td>' +
-                            '    <select id="normalization{id}">' +
-                            '        <option value="none">none</option>' +
-                            '        <option value="sqrt">Square root</option>' +
-                            '        <option value="log" selected>Logarithm</option>' +
-                            '    </select>' +
-                            '</td>' +
-                            '<td><input class="input-height" type="text" size="3" id="height{id}" value="150"></input></td>' +
-                            '<td>n/a</td>' +
-                            '<td>n/a</td>' +
-                            '</tr>';
-
-                        stack_bar_row_str = stack_bar_row_str.replace(new RegExp('{id}', 'g'), i);
-
-                        $('#tbody_layers').append(stack_bar_row_str);
-                    }
-                    else if (metadata[1][i] === '' || !isNumber(metadata[1][i])) // categorical data
-                    { 
-                        categorical_data_ids.push(i);
-                        categorical_data_colors[i] = {};
-
-                        var categorical_data_row_str = '<tr>' +
-                            '<td><img class="drag-icon" src="images/drag.gif" /></td>' +
-                            '<td title="' + layer + '">' + ((layer.length > 10) ? layer.slice(0,10) + "..." : layer) + '</td>' +
-                            '<td>n/a</td>' +
-                            '<td>n/a</td>' +
-                            '<td><input class="input-height" type="text" size="3" id="height{id}" value="30"></input></td>' +
-                            '<td>n/a</td>' +
-                            '<td>n/a</td>' +
-                            '</tr>';
-
-                        categorical_data_row_str = categorical_data_row_str.replace(new RegExp('{id}', 'g'), i);
-
-                        $('#tbody_layers').append(categorical_data_row_str);
-                    } 
-                    else // numerical data
-                    {
-                        var numerical_data_row_str = '<tr>' +
-                            '<td><img class="drag-icon" src="images/drag.gif" /></td>' +
-                            '<td title="' + layer + '">' + ((layer.length > 10) ? layer.slice(0,10) + "..." : layer) + '</td>' +
-                            '<td><div id="picker{id}" class="colorpicker" title="' + layer + '"></td>' +
-                            '<td>' +
-                            '    <select id="normalization{id}" onChange="clearMinMax(this)">';
-
-                        norm = ['none', 'sqrt', 'log'];
-                        if(layer in named_layers && 'norm' in named_layers[layer]){
-                            for(n in norm){
-                                if(norm[n] === named_layers[layer]['norm'])
-                                    numerical_data_row_str += '        <option value="' + norm[n] + '" selected>' + norm[n] + '</option>';
-                                else
-                                    numerical_data_row_str += '        <option value="' + norm[n] + '">' + norm[n] + '</option>';
-                            }
-                        } else {
-                            numerical_data_row_str +=
-                                '        <option value="none">none</option>' +
-                                '        <option value="sqrt">sqrt</option>' +
-                                '        <option value="log" selected>log</option>';
-                        }
-                            numerical_data_row_str += '    </select></td>';
-                            
-                            
-                            if(layer in named_layers && 'width' in named_layers[layer])
-                            	numerical_data_row_str += '<td><input class="input-height" type="text" size="3" id="height{id}" value="' + named_layers[layer].width + '"></input></td>';
-                            else
-                            	numerical_data_row_str += '<td><input class="input-height" type="text" size="3" id="height{id}" value="180"></input></td>';
-                            
-                            numerical_data_row_str += '<td><input class="input-min" type="text" size="4" id="min{id}" value="0" disabled></input></td>' +
-                            '<td><input class="input-max" type="text" size="4" id="max{id}" value="0" disabled></input></td>' +
-                            '</tr>';
-
-                        numerical_data_row_str = numerical_data_row_str.replace(new RegExp('{id}', 'g'), i);
-
-                        $('#tbody_layers').append(numerical_data_row_str);
-=======
                         categorical_data_colors[layer_id] = {};
                     }
                     
@@ -362,7 +264,6 @@
                         var max    = 0;
                         var min_disabled = true;
                         var max_disabled = true;
->>>>>>> e992104d
                     }
 
                     var template = '<tr>' +
@@ -376,7 +277,7 @@
                         '        <option value="log"{option-log}>Logarithm</option>' +
                         '    </select>' +
                         '</td>' +
-                        '<td><input class="input-height" type="text" size="3" id="height{id}" value="150"></input></td>' +
+                        '<td><input class="input-height" type="text" size="3" id="height{id}" value="{height}"></input></td>' +
                         '<td><input class="input-min" type="text" size="4" id="min{id}" value="{min}"{min-disabled}></input></td>' +
                         '<td><input class="input-max" type="text" size="4" id="max{id}" value="{max}"{min-disabled}></input></td>' +
                         '</tr>';
@@ -396,24 +297,6 @@
                     $('#tbody_layers').append(template);
                 }
 
-<<<<<<< HEAD
-                
-                // COLOR PICKER
-                $('.colorpicker').each(function(index, element) {
-                	if('title' in element.attributes) {
-                	    layer = element.attributes.title.value;
-
-                	    if (layer in named_layers) {
-                	    	if('color' in named_layers[layer]){
-                	    		color = named_layers[layer].color;
-                	    	} else {
-                	    		color = randomColor();
-                	    	}
-                	    } else {
-                	    	color = '#000000';
-                	    }
-                	}
-=======
                 $('#picker'+ layer_id).colpick({
                     layout: 'hex',
                     submit: 0,
@@ -421,7 +304,6 @@
                     onChange: function(hsb, hex, rgb, el, bySetColor) {
                         $(el).css('background-color', '#' + hex);
                         $(el).attr('color', '#' + hex);
->>>>>>> e992104d
 
                         if (!bySetColor) $(el).val(hex);
                     }
@@ -479,17 +361,7 @@
                 });
             });
 
-<<<<<<< HEAD
-            $('.colorpicker').colpick({
-                layout: 'hex',
-                submit: 0,
-                colorScheme: 'dark',
-                onChange: function(hsb, hex, rgb, el, bySetColor) {
-                    $(el).css('background-color', '#' + hex);
-                    $(el).attr('color', '#' + hex);
-=======
             $('#trees_container').trigger('change'); // load default newick tree
->>>>>>> e992104d
 
             /*
             //  Add groups
@@ -651,15 +523,11 @@
                    '    <td><span class="delete-button ui-icon ui-icon-trash" alt="Delete this group" title="Delete this group" onClick="deleteGroup({id});"></span></td>' +
                    '</tr>';
 
-<<<<<<< HEAD
-    var color = randomColor();
-=======
     template = template.replace(new RegExp('{id}', 'g'), id)
                        .replace(new RegExp('{name}', 'g'), name)
                        .replace(new RegExp('{color}', 'g'), color)
                        .replace(new RegExp('{count}', 'g'), contig_count)
                        .replace(new RegExp('{length}', 'g'), contig_length);
->>>>>>> e992104d
 
     $('#tbody_groups').append(template);
 
@@ -711,37 +579,10 @@
     }
 }
 
-<<<<<<< HEAD
-function submitGroups(only_svg) {
-    if (!only_svg) {
-        var output = {};
-        var msg_group_count = 0;
-        var msg_contig_count = 0;
-
-        for (var gid = 1; gid <= group_counter; gid++) {
-            if (SELECTED[gid].length > 0) {
-                msg_group_count++;
-                var group_name = $('#group_name_' + gid).val();
-
-                output[group_name] = new Array();
-                for (var i = 0; i < SELECTED[gid].length; i++) {
-                    if (id_to_node_map[SELECTED[gid][i]].IsLeaf()) {
-                        output[group_name].push(id_to_node_map[SELECTED[gid][i]].label);
-                        msg_contig_count++;
-                    }
-                }
-            }
-        }
-
-        if (!confirm('You\'ve selected ' + msg_contig_count + ' contigs in ' + msg_group_count + ' group. You won\'t able to select more contigs after submit. Do you want to continue?')) {
-            return;
-        }
-=======
 function submitGroups() {
     if ($.isEmptyObject(label_to_node_map)) {
         alert('You should draw tree before submit.');
         return;
->>>>>>> e992104d
     }
 
     var output = {};
@@ -749,27 +590,6 @@
     var msg_contig_count = 0;
 
     for (var gid = 1; gid <= group_counter; gid++) {
-<<<<<<< HEAD
-
-        createGroup('tree_group', 'selected_group_' + gid);
-
-        for (var j = 0; j < SELECTED[gid].length; j++) {
-            if (id_to_node_map[SELECTED[gid][j]].IsLeaf()) {
-                $('.path_' + SELECTED[gid][j] + "_background").detach().appendTo('#selected_group_' + gid);
-                $('.path_' + SELECTED[gid][j] + "_outer_ring").detach().appendTo('#selected_group_' + gid);
-            }
-        }
-    }
-
-    // remove ungrouped backgrounds.
-    if (tree_type == 'circlephylogram')
-    {
-        var detached_paths = $('#tree_group > path').detach();
-    }
-    else
-    {
-        var detached_paths = $('#tree_group > rect').detach();
-=======
         if (SELECTED[gid].length > 0) {
             msg_group_count++;
             var group_name = $('#group_name_' + gid).val();
@@ -786,7 +606,6 @@
 
     if (!confirm('You\'ve selected ' + msg_contig_count + ' contigs in ' + msg_group_count + ' group. You won\'t able to select more contigs after submit. Do you want to continue?')) {
         return;
->>>>>>> e992104d
     }
 
     $('#tbody_groups input[type=radio]').prop('checked', false).attr("disabled", true);
