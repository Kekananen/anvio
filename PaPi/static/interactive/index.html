--- conflicted
+++ resolved
@@ -22,10 +22,7 @@
         <script type="text/javascript" src="js/utils.js"></script>
         <script type="text/javascript" src="js/main.js"></script>
         <script type="text/javascript" src="js/treelib.js"></script>
-<<<<<<< HEAD
-=======
         <script type="text/javascript" src="js/mouse-events.js"></script>
->>>>>>> e992104d
         <script type="text/javascript" src="js/constants.js"></script>
         <link rel="stylesheet" href="css/treelib.css" type="text/css" />
     </head>
