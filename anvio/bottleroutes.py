# -*- coding: utf-8
# pylint: disable=line-too-long
"""
    Common routes for bottle web server.

    Functions defined here are used from wihtin programs such as
    anvi-interactive, or anvi-refine.
"""

import os
import re
import io
import sys
import copy
import time
import json
import random
import argparse
import requests
import datetime
from multiprocessing import Process
from ete3 import Tree
from bottle import Bottle
from bottle import BaseRequest
from bottle import redirect, static_file

import anvio
import anvio.db as db
import anvio.dbops as dbops
import anvio.utils as utils
import anvio.tables as t
import anvio.drivers as drivers
import anvio.terminal as terminal
import anvio.summarizer as summarizer
import anvio.filesnpaths as filesnpaths
import anvio.auxiliarydataops as auxiliarydataops

from anvio.serverAPI import AnviServerAPI
from anvio.errors import RefineError, ConfigError
from anvio.tables.miscdata import TableForLayerOrders
from anvio.tables.collections import TablesForCollections


__author__ = "Developers of anvi'o (see AUTHORS.txt)"
__copyright__ = "Copyleft 2015-2018, the Meren Lab (http://merenlab.org/)"
__credits__ = ["A. Murat Eren"]
__license__ = "GPL 3.0"
__version__ = anvio.__version__
__maintainer__ = "Ozcan Esen"
__email__ = "ozcanesen@gmail.com"


run = terminal.Run()
progress = terminal.Progress()

# increase maximum size of form data to 100 MB
BaseRequest.MEMFILE_MAX = 1024 * 1024 * 100


class BottleApplication(Bottle):
    def __init__(self, interactive, mock_request=None, mock_response=None):
        super(BottleApplication, self).__init__()
        self.interactive = interactive

        if self.interactive:
            self.args = self.interactive.args
            A = lambda x: self.args.__dict__[x] if x in self.args.__dict__ else None
            self.read_only = A('read_only')
            self.browser_path = A('browser_path')
            self.export_svg = A('export_svg')
            self.server_only = A('server_only')

        self.session_id = random.randint(0,9999999999)
        self.static_dir = os.path.join(os.path.dirname(utils.__file__), 'data/interactive')

        self.register_hooks()
        self.register_routes()

        # this part is required to inject request and responses from anvi server
        if mock_request or mock_response:
            global request
            global response
            request = mock_request
            response = mock_response
        else:
            from bottle import response, request


    def register_hooks(self):
        self.add_hook('before_request', self.set_default_headers)


    def set_default_headers(self):
        response.set_header('Content-Type', 'application/json')
        response.set_header('Pragma', 'no-cache')
        response.set_header('Cache-Control', 'no-cache, no-store, max-age=0, must-revalidate')
        response.set_header('Expires', 'Thu, 01 Dec 1994 16:00:00 GMT')


    def register_routes(self):
        self.route('/',                                        callback=self.redirect_to_app)
        self.route('/app/:filename#.*#',                       callback=self.send_static)
        self.route('/data/news',                               callback=self.get_news)
        self.route('/data/<name>',                             callback=self.send_data)
        self.route('/data/view/<view_id>',                     callback=self.get_view_data)
        self.route('/tree/<items_order_id>',                   callback=self.get_items_order)
        self.route('/state/all',                               callback=self.state_all)
        self.route('/state/get/<state_name>',                  callback=self.get_state)
        self.route('/state/save/<state_name>',                 callback=self.save_state, method='POST')
        self.route('/data/charts/<order_name>/<item_name>',    callback=self.charts, method='POST')
        self.route('/data/completeness',                       callback=self.completeness, method='POST')
        self.route('/data/collections',                        callback=self.get_collections)
        self.route('/data/collection/<collection_name>',       callback=self.get_collection_dict)
        self.route('/store_collection',                        callback=self.store_collections_dict, method='POST')
        self.route('/store_description',                       callback=self.store_description, method='POST')
        self.route('/upload_project',                          callback=self.upload_project, method='POST')
        self.route('/data/contig/<split_name>',                callback=self.get_sequence_for_split)
        self.route('/summarize/<collection_name>',             callback=self.gen_summary)
        self.route('/summary/<collection_name>/:filename#.*#', callback=self.send_summary_static)
        self.route('/data/gene/<gene_callers_id>',             callback=self.get_sequence_for_gene_call)
        self.route('/data/hmm/<bin_name>/<gene_name>',         callback=self.get_hmm_hit_from_bin)
        self.route('/data/get_AA_sequences_for_gene_cluster/<gene_cluster_name>',  callback=self.get_AA_sequences_for_gene_cluster)
        self.route('/data/pan_gene_popup/<gene_callers_id>/<genome_name>',         callback=self.get_gene_popup_for_pan)
        self.route('/data/geneclusters/<order_name>/<gene_cluster_name>',          callback=self.inspect_gene_cluster)
        self.route('/data/charts_for_single_gene/<order_name>/<item_name>',        callback=self.charts_for_single_gene, method='POST')
        self.route('/data/store_refined_bins',                 callback=self.store_refined_bins, method='POST')
        self.route('/data/phylogeny/aligners',                 callback=self.get_available_aligners)
        self.route('/data/phylogeny/programs',                 callback=self.get_available_phylogeny_programs)
        self.route('/data/phylogeny/generate_tree',            callback=self.generate_tree, method='POST')
        self.route('/data/search_functions',                   callback=self.search_functions, method='POST')
        self.route('/data/get_contigs_stats',                  callback=self.get_contigs_stats)
        self.route('/data/filter_gene_clusters',               callback=self.filter_gene_clusters, method='POST')
        self.route('/data/reroot_tree',                        callback=self.reroot_tree, method='POST')
        self.route('/data/save_tree',                          callback=self.save_tree, method='POST')


    def run_application(self, ip, port):
        try:
            server_process = Process(target=self.run, kwargs={'host': ip, 'port': port, 'quiet': True, 'server': 'cherrypy'})
            server_process.start()

            if self.export_svg:
                try:
                    utils.run_selenium_and_export_svg("http://%s:%d/app/index.html" % (ip, port),
                                                      self.args.export_svg,
                                                      browser_path=self.browser_path,
                                                      run=run)
                except Exception as e:
                    print(e)
                finally:
                    server_process.terminate()
                    sys.exit(0)

            if not self.server_only:
                # Sometimes browser opens before web server actually starts so we see
                # message like "Website can not be reached" and user needs to refresh
                # I have added sleep below to delay web browser little bit.
                time.sleep(1.5)

                utils.open_url_in_browser(url="http://%s:%d" % (ip, port),
                                          browser_path=self.browser_path,
                                          run=run)

            run.info_single('The server is now listening the port number "%d". When you are finished, press CTRL+C to terminate the server.' % port, 'green', nl_before = 1, nl_after=1)
            server_process.join()
        except KeyboardInterrupt:
            run.warning('The server is being terminated.', header='Please wait...')
            server_process.terminate()
            sys.exit(0)


    def redirect_to_app(self):
        homepage = 'index.html' 
        if self.interactive.mode == 'contigs':
            homepage = 'contigs.html'

        redirect('/app/%s?rand=%s' % (homepage, self.random_hash(8)))


    def send_static(self, filename):
        ret = static_file(filename, root=self.static_dir)
        ret.set_header('Pragma', 'no-cache')
        ret.set_header('Cache-Control', 'no-cache, no-store, max-age=0, must-revalidate')
        ret.set_header('Expires', 'Thu, 01 Dec 1994 16:00:00 GMT')

        # cache killer, it adds random query string to .js, .css source urls.
        if filename.endswith('.html'):
            pattern = re.compile(b".*(<script|<link).*(href|src)\=[\'\"]((?!http\:\/\/).+?)\".*", re.MULTILINE)

            buff = io.BytesIO()
            index = 0
            for result in re.finditer(pattern, ret.body.read()):
                pos = result.end(3)
                suffix = b'?rand=' + self.random_hash(32).encode() 

                # read chunk from original file and write to buffer, 
                # then store pos to index, next iteration we are going 
                # to read from that position
                ret.body.seek(index)
                buff.write(ret.body.read(pos - index))
                buff.write(suffix)
                index = pos

            # write rest of the file
            ret.body.seek(index)
            buff.write(ret.body.read())
            ret.body = buff
            ret.body.seek(0)
            ret.headers['Content-Length'] = buff.getbuffer().nbytes

        return ret


    def get_news(self):
        ret = []
        try:
            news_markdown = requests.get('https://raw.githubusercontent.com/merenlab/anvio/master/NEWS.md')
            news_items = news_markdown.text.split("***")
            
            """ FORMAT
            # Title with spaces (01.01.1970) #
            Lorem ipsum, dolor sit amet
            ***
            # Title with spaces (01.01.1970) #
            Lorem ipsum, dolor sit amet
            ***
            # Title with spaces (01.01.1970) #
            Lorem ipsum, dolor sit amet
            """
            for news_item in news_items:
                if len(news_item) < 5:
                    # too short to parse, just skip it
                    continue

                ret.append({
                        'date': news_item.split("(")[1].split(")")[0].strip(),
                        'title': news_item.split("#")[1].split("(")[0].strip(),
                        'content': news_item.split("#\n")[1].strip()
                    })
        except:
            ret.append({
                    'date': '',
                    'title': 'Something has failed',
                    'content': 'Anvi\'o failed to retrieve any news for you, maybe you do not have internet connection or something :('
                })

        return json.dumps(ret)


    def random_hash(self, size=8):
        r = random.getrandbits(size * 4)
        return '{1:0{0}x}'.format(size, r)


    def send_data(self, name):
        if name == "init":
            bin_prefix = "Bin_"
            if self.interactive.mode == 'refine':
                bin_prefix = list(self.interactive.bins)[0] + "_" if len(self.interactive.bins) == 1 else "Refined_",

            default_view = self.interactive.default_view
            default_order = self.interactive.p_meta['default_item_order']
            autodraw = False
            state_dict = None
            
            if self.interactive.state_autoload:
                state_dict = json.loads(self.interactive.states_table.states[self.interactive.state_autoload]['content'])

                if state_dict['current-view'] in self.interactive.views:
                    default_view = state_dict['current-view']

                if state_dict['order-by'] in self.interactive.p_meta['item_orders']:
                    default_order = state_dict['order-by']

                autodraw = True

            collection_dict = None
            if self.interactive.collection_autoload:
                collection_dict = json.loads(self.get_collection_dict(self.interactive.collection_autoload))
                autodraw = True

<<<<<<< HEAD
            item_lengths = {}
            if self.interactive.mode == 'full':
                item_lengths = dict([tuple((c, self.interactive.splits_basic_info[c]['length']),) for c in self.interactive.splits_basic_info])
            elif self.interactive.mode == 'pan':
                item_lengths = {}
                for gene_cluster in self.interactive.gene_clusters:
                    item_lengths[gene_cluster] = 0
                    for genome in self.interactive.gene_clusters[gene_cluster]:
                        item_lengths[gene_cluster] += len(self.interactive.gene_clusters[gene_cluster][genome])
=======
            functions_sources = []
            if self.interactive.mode == 'full':
                functions_sources = list(self.interactive.gene_function_call_sources)
            elif self.interactive.mode == 'pan':
                functions_sources = list(self.interactive.gene_clusters_function_sources)
>>>>>>> e6b48998

            return json.dumps( { "title":                              self.interactive.title,
                                 "description":                        self.interactive.p_meta['description'],
                                 "item_orders":                        (default_order, self.interactive.p_meta['item_orders'][default_order], list(self.interactive.p_meta['item_orders'].keys())),
                                 "views":                              (default_view, self.interactive.views[default_view], list(self.interactive.views.keys())),
                                 "item_lengths":                       item_lengths,
                                 "mode":                               self.interactive.mode,
                                 "server_mode":                        False,
                                 "read_only":                          self.read_only,
                                 "bin_prefix":                         bin_prefix,
                                 "session_id":                         self.session_id,
                                 "layers_order":                       self.interactive.layers_order_data_dict,
                                 "layers_information":                 self.interactive.layers_additional_data_dict,
                                 "layers_information_default_order":   self.interactive.layers_additional_data_keys,
                                 "check_background_process":           True,
                                 "autodraw":                           autodraw,
                                 "inspection_available":               self.interactive.auxiliary_profile_data_available,
                                 "sequences_available":                True if (self.interactive.split_sequences or self.interactive.mode == 'gene') else False,
                                 "functions_initialized":              self.interactive.gene_function_calls_initiated,
                                 "functions_sources":                  functions_sources,
                                 "state":                              (self.interactive.state_autoload, state_dict),
                                 "collection":                         collection_dict })

        elif name == "session_id":
            return json.dumps(self.session_id)


    def get_view_data(self, view_id):
        return json.dumps(self.interactive.views[view_id])


    def get_items_order(self, items_order_id):
        if items_order_id in self.interactive.p_meta['item_orders']:
            items_order = self.interactive.p_meta['item_orders'][items_order_id]

            if items_order['type'] == 'newick':
                run.info_single("The newick order '%s' has been requested" % (items_order_id))
            elif items_order['type'] == 'basic':
                run.info_single("The basic order '%s' has been requested" % (items_order_id))
            else:
                return json.dumps({'error': "The interface requested something anvi'o doesn't know about. Item orders\
                                             can only be in the form of 'newick' or 'basic'. But the interface requested\
                                             a '%s'. We are all confused here :/" % items_order_id})

            return json.dumps(items_order['data'])

        return json.dumps("")


    def save_tree(self):
        try:
            overwrite = True if request.forms.get('overwrite') == 'true' else False
            name = request.forms.get('name')
            data = request.forms.get('data')
            
            self.interactive.p_meta['item_orders'][name] = {'type': 'newick', 'data': data}

            anvio_db = db.DB(self.interactive.pan_db_path or self.interactive.profile_db_path, None, ignore_version=True)
            orders_in_database = anvio_db.get_table_as_dict(t.item_orders_table_name)

            if overwrite:
                if name not in orders_in_database:
                    raise Exception('You wanted to overwrite "%s", but this order does not exists in database.' % name)

                anvio_db._exec('''UPDATE %s SET "data" = ? WHERE "name" LIKE ?''' % t.item_orders_table_name, (data, name))
            else:
                if name in orders_in_database:
                    raise Exception('Order "%s" already in database, If you want to overwrite please use overwrite option.' % name)

                anvio_db._exec('''INSERT INTO %s VALUES (?,?,?)''' % t.item_orders_table_name, (name, 'newick', data))

            anvio_db.set_meta_value('available_item_orders', ",".join(anvio_db.get_single_column_from_table(t.item_orders_table_name, 'name')))
            anvio_db.disconnect()

            return json.dumps({'status': 0, 'message': 'New order "%s" successfully saved to the database.' % name})

        except Exception as e:
            message = str(e.clear_text()) if hasattr(e, 'clear_text') else str(e)
            return json.dumps({'status': 1, 'message': message})


    def state_all(self):
        return json.dumps(self.interactive.states_table.states)


    def save_state(self, state_name):
        if self.read_only:
            return json.dumps({'status_code': '0'})

        content = request.forms.get('content')
        last_modified = datetime.datetime.now().strftime("%d.%m.%Y %H:%M:%S")

        self.interactive.states_table.store_state(state_name, content, last_modified)

        return json.dumps({'status_code': '1'})


    def get_state(self, state_name):
        if state_name in self.interactive.states_table.states:
            state = self.interactive.states_table.states[state_name]
            state_dict = json.loads(state['content'])

            default_view = self.interactive.default_view
            default_order = self.interactive.p_meta['default_item_order']

            if state_dict['current-view'] in self.interactive.views:
                default_view = state_dict['current-view']

            if state_dict['order-by'] in self.interactive.p_meta['item_orders']:
                default_order = state_dict['order-by']

            return json.dumps((state_dict, self.interactive.p_meta['item_orders'][default_order], self.interactive.views[default_view]))

        return json.dumps("")


    def charts(self, order_name, item_name):
        title = None
        if self.interactive.mode == 'gene':
            split_name = self.interactive.gene_callers_id_to_split_name_dict[int(item_name)]
            title = "Gene '%d' in split '%s'" % (int(item_name), split_name)
        else:
            split_name = item_name
            title = split_name

        state = json.loads(request.forms.get('state'))

        data = {'layers': [],
                 'title': title,
                 'index': None,
                 'total': None,
                 'coverage': [],
                 'variability': [],
                 'competing_nucleotides': [],
                 'previous_contig_name': None,
                 'next_contig_name': None,
                 'genes': [],
                 'outlier_SNVs_shown': not self.args.hide_outlier_SNVs}

        if split_name not in self.interactive.split_names:
            return data

        if not self.interactive.auxiliary_profile_data_available:
            return data

        data['index'], data['total'], data['previous_contig_name'], data['next_contig_name'] = self.get_index_total_previous_and_next_items(order_name, item_name)

        layers = [layer for layer in sorted(self.interactive.p_meta['samples']) if (layer not in state['layers'] or float(state['layers'][layer]['height']) > 0)]

        auxiliary_coverages_db = auxiliarydataops.AuxiliaryDataForSplitCoverages(self.interactive.auxiliary_data_path,
                                                                                 self.interactive.p_meta['contigs_db_hash'])
        coverages = auxiliary_coverages_db.get(split_name)
        auxiliary_coverages_db.close()

        data['coverage'] = [coverages[layer].tolist() for layer in layers]

        ## get the variability information dict for split:
        progress.new('Variability', discard_previous_if_exists=True)
        progress.update('Collecting info for "%s"' % split_name)
        split_variability_info_dict = self.interactive.get_variability_information_for_split(split_name, skip_outlier_SNVs=self.args.hide_outlier_SNVs)

        for layer in layers:
            progress.update('Formatting variability data: "%s"' % layer)
            data['layers'].append(layer)
            data['competing_nucleotides'].append(split_variability_info_dict[layer]['competing_nucleotides'])
            data['variability'].append(split_variability_info_dict[layer]['variability'])

        levels_occupied = {1: []}
        for entry_id in  self.interactive.split_name_to_genes_in_splits_entry_ids[split_name]:
            gene_callers_id =  self.interactive.genes_in_splits[entry_id]['gene_callers_id']
            p =  self.interactive.genes_in_splits[entry_id]
            # p looks like this at this point:
            #
            # {'percentage_in_split': 100,
            #  'start_in_split'     : 16049,
            #  'stop_in_split'      : 16633}
            #  'prot'               : u'prot2_03215',
            #  'split'              : u'D23-1contig18_split_00036'}
            #
            # we will add a bit more attributes:
            p['source'] =  self.interactive.genes_in_contigs_dict[gene_callers_id]['source']
            p['direction'] =  self.interactive.genes_in_contigs_dict[gene_callers_id]['direction']
            p['start_in_contig'] =  self.interactive.genes_in_contigs_dict[gene_callers_id]['start']
            p['stop_in_contig'] =  self.interactive.genes_in_contigs_dict[gene_callers_id]['stop']
            p['complete_gene_call'] = 'No' if  self.interactive.genes_in_contigs_dict[gene_callers_id]['partial'] else 'Yes'
            p['length'] = p['stop_in_contig'] - p['start_in_contig']
            p['functions'] =  self.interactive.gene_function_calls_dict[gene_callers_id] if gene_callers_id in  self.interactive.gene_function_calls_dict else None

            for level in levels_occupied:
                level_ok = True
                for gene_tuple in levels_occupied[level]:
                    if (p['start_in_split'] >= gene_tuple[0] - 100 and p['start_in_split'] <= gene_tuple[1] + 100) or\
                                (p['stop_in_split'] >= gene_tuple[0] - 100 and p['stop_in_split'] <= gene_tuple[1] + 100) or \
                                (p['start_in_split'] <= gene_tuple[0] - 100 and p['stop_in_split'] >= gene_tuple[1] + 100):
                        level_ok = False
                        break
                if level_ok:
                    levels_occupied[level].append((p['start_in_split'], p['stop_in_split']), )
                    p['level'] = level
                    break
            if not level_ok:
                levels_occupied[level + 1] = [(p['start_in_split'], p['stop_in_split']), ]
                p['level'] = level + 1

            data['genes'].append(p)

        progress.end()

        return json.dumps(data)


    def charts_for_single_gene(self, order_name, item_name):
        gene_callers_id = int(item_name)
        split_name = self.interactive.gene_callers_id_to_split_name_dict[gene_callers_id]
        gene_info = [e for e in self.interactive.genes_in_splits.values() if e['gene_callers_id'] == gene_callers_id][0]

        focus_region_start, focus_region_end = max(0, gene_info['start_in_split'] - 100), min(self.interactive.split_lengths_info[split_name], gene_info['stop_in_split'] + 100)

        state = json.loads(request.forms.get('state'))
        data = {'layers': [],
                 'title': "Gene '%d' in split '%s'" % (gene_callers_id, split_name),
                 'index': None,
                 'total': None,
                 'coverage': [],
                 'variability': [],
                 'competing_nucleotides': [],
                 'previous_contig_name': None,
                 'next_contig_name': None,
                 'genes': [],
                 'outlier_SNVs_shown': not self.args.hide_outlier_SNVs}

        data['index'], data['total'], data['previous_contig_name'], data['next_contig_name'] = self.get_index_total_previous_and_next_items(order_name, str(gene_callers_id))

        layers = [layer for layer in sorted(self.interactive.p_meta['samples']) if (layer not in state['layers'] or float(state['layers'][layer]['height']) > 0)]

        auxiliary_coverages_db = auxiliarydataops.AuxiliaryDataForSplitCoverages(self.interactive.auxiliary_data_path,
                                                                                 self.interactive.p_meta['contigs_db_hash'])
        coverages = auxiliary_coverages_db.get(split_name)
        auxiliary_coverages_db.close()

        data['coverage'] = []
        for layer in layers:
            coverage_list = coverages[layer].tolist()
            # gene -+ 100 gap if possible
            data['coverage'].append(coverage_list[focus_region_start:focus_region_end])

        ## get the variability information dict for split:
        progress.new('Variability')
        progress.update('Collecting info for "%s"' % split_name)
        split_variability_info_dict = self.interactive.get_variability_information_for_split(split_name, skip_outlier_SNVs=self.args.hide_outlier_SNVs)

        for layer in layers:
            progress.update('Formatting variability data: "%s"' % layer)
            data['layers'].append(layer)
            data['competing_nucleotides'].append(split_variability_info_dict[layer]['competing_nucleotides'])
            data['variability'].append(split_variability_info_dict[layer]['variability'])

        levels_occupied = {1: []}
        for entry_id in self.interactive.split_name_to_genes_in_splits_entry_ids[split_name]:
            gene_callers_id = self.interactive.genes_in_splits[entry_id]['gene_callers_id']
            p =  self.interactive.genes_in_splits[entry_id]
            # p looks like this at this point:
            #
            # {'percentage_in_split': 100,
            #  'start_in_split'     : 16049,
            #  'stop_in_split'      : 16633}
            #  'prot'               : u'prot2_03215',
            #  'split'              : u'D23-1contig18_split_00036'}
            #

            if p['start_in_split'] <= focus_region_start and p['stop_in_split'] <= focus_region_start:
                continue
            if p['start_in_split'] >= focus_region_end and p['stop_in_split'] >= focus_region_end:
                continue

            # because Python. when we don't do this, the organization of genes in the interface split pages
            # gets all screwed up in gene view due the permanence of the changes in the dictionary.
            p = copy.deepcopy(p)

            # add offset
            p['start_in_split'] -= focus_region_start
            p['stop_in_split'] -= focus_region_start

            # we will add a bit more attributes:
            p['source'] =  self.interactive.genes_in_contigs_dict[gene_callers_id]['source']
            p['direction'] =  self.interactive.genes_in_contigs_dict[gene_callers_id]['direction']
            p['start_in_contig'] =  self.interactive.genes_in_contigs_dict[gene_callers_id]['start']
            p['stop_in_contig'] =  self.interactive.genes_in_contigs_dict[gene_callers_id]['stop']
            p['complete_gene_call'] = 'No' if  self.interactive.genes_in_contigs_dict[gene_callers_id]['partial'] else 'Yes'
            p['length'] = p['stop_in_contig'] - p['start_in_contig']
            p['functions'] =  self.interactive.gene_function_calls_dict[gene_callers_id] if gene_callers_id in  self.interactive.gene_function_calls_dict else None

            for level in levels_occupied:
                level_ok = True
                for gene_tuple in levels_occupied[level]:
                    if (p['start_in_split'] >= gene_tuple[0] - 100 and p['start_in_split'] <= gene_tuple[1] + 100) or\
                                (p['stop_in_split'] >= gene_tuple[0] - 100 and p['stop_in_split'] <= gene_tuple[1] + 100) or \
                                (p['start_in_split'] <= gene_tuple[0] - 100 and p['stop_in_split'] >= gene_tuple[1] + 100):
                        level_ok = False
                        break
                if level_ok:
                    levels_occupied[level].append((p['start_in_split'], p['stop_in_split']), )
                    p['level'] = level
                    break
            if not level_ok:
                levels_occupied[level + 1] = [(p['start_in_split'], p['stop_in_split']), ]
                p['level'] = level + 1

            data['genes'].append(p)

        progress.end()

        return json.dumps(data)


    def get_index_total_previous_and_next_items(self, order_name, item_name):
        previous_item_name = None
        next_item_name = None
        index = None
        total = None

        # FIXME: improve performance here
        items_order_entry = self.interactive.p_meta['item_orders'][order_name]
        items_order = None
        if items_order_entry['type'] == 'newick':
            items_order = utils.get_names_order_from_newick_tree(items_order_entry['data'])
        else:
            items_order = items_order_entry['data']

        index_of_item = items_order.index(item_name)
        if index_of_item:
            previous_item_name = items_order[index_of_item - 1]
        if (index_of_item + 1) < len(items_order):
            next_item_name = items_order[index_of_item + 1]

        index = index_of_item + 1
        total = len(items_order)

        return index, total, previous_item_name, next_item_name


    def completeness(self):
        completeness_sources = {}
        completeness_averages = {}
        if not self.interactive.completeness:
            return json.dumps(completeness_sources)

        split_names = json.loads(request.forms.get('split_names'))
        bin_name = json.loads(request.forms.get('bin_name'))

        run.info_single('Completeness info has been requested for %d splits in %s' % (len(split_names), bin_name))

        p_completion, p_redundancy, scg_domain, domain_confidence, results_dict = self.interactive.completeness.get_info_for_splits(set(split_names))

        # convert results_dict (where domains are the highest order items) into a dict that is compatible with the
        # previous format of the dict (where hmm scg source names are the higher order items).
        for domain in results_dict:
            for source in results_dict[domain]:
                completeness_sources[source] = results_dict[domain][source]

        completeness_averages['percent_completion'] = p_completion
        completeness_averages['percent_redundancy'] = p_redundancy
        completeness_averages['domain'] = scg_domain
        completeness_averages['domain_confidence'] = domain_confidence

        return json.dumps({'stats': completeness_sources, 'averages': completeness_averages, 'refs': self.interactive.completeness.http_refs})


    def get_collections(self):
        csd = self.interactive.collections.collections_dict
        run.info_single('Collection sources has been requested (info dict with %d item(s) has been returned).' % len(csd), cut_after=None)
        return json.dumps(csd)


    def get_collection_dict(self, collection_name):
        run.info_single('Data for collection "%s" has been requested.' % collection_name)

        collection_dict = self.interactive.collections.get_collection_dict(collection_name)
        bins_info_dict = self.interactive.collections.get_bins_info_dict(collection_name)

        colors_dict = {}
        for bin_name in bins_info_dict:
            colors_dict[bin_name] = bins_info_dict[bin_name]['html_color']

        return json.dumps({'data': collection_dict, 'colors': colors_dict})


    def store_collections_dict(self):
        if self.read_only:
            return json.dumps("Sorry! This is a read-only instance.")

        source = request.forms.get('source')
        data = json.loads(request.forms.get('data'))
        colors = json.loads(request.forms.get('colors'))

        if not len(source):
            run.info_single('Lousy attempt from the user to store their collection under an empty source identifier name :/')
            return json.dumps("Error: Collection name cannot be empty.")

        num_splits = sum(len(l) for l in list(data.values()))
        if not num_splits:
            run.info_single('The user to store 0 splits as a collection :/')
            return json.dumps("Error: There are no selections to store (you haven't selected anything).")

        if source in self.interactive.collections.collections_dict:
            e = self.interactive.collections.collections_dict[source]
            if e['read_only']:
                run.info_single('Lousy attempt from the user to store their collection under "%s" :/' % source)
                return json.dumps("Well, '%s' is a read-only collection, so you need to come up with a different name... Sorry!" % source)

        run.info_single('A request to store %d bins that describe %d splits under the collection id "%s"\
                         has been made.' % (len(data), num_splits, source), cut_after=None)

        bins_info_dict = {}
        for bin_name in data:
            bins_info_dict[bin_name] = {'html_color': colors[bin_name], 'source': "anvi-interactive"}

        # the db here is either a profile db, or a pan db, but it can't be both:
        db_path = self.interactive.pan_db_path or self.interactive.profile_db_path
        collections = TablesForCollections(db_path)
        try:
            collections.append(source, data, bins_info_dict)
        except ConfigError as e:
            return json.dumps(e.clear_text())

        # a new collection is stored in the database, but the interactive object
        # does not know about that and needs updatin'
        self.interactive.collections.populate_collections_dict(db_path)

        msg = "New collection '%s' with %d bin%s been stored." % (source, len(data), 's have' if len(data) > 1 else ' has')
        run.info_single(msg)
        return json.dumps(msg)


    def store_description(self):
        if self.read_only:
            return

        description = request.forms.get('description')

        db_path = self.interactive.pan_db_path or self.interactive.profile_db_path
        dbops.update_description_in_db(db_path, description)
        self.interactive.p_meta['description'] = description
        return json.dumps("")


    def get_sequence_for_split(self, split_name):
        try:
            sequence = self.interactive.split_sequences[split_name]
            header = split_name
        except Exception as e:
            return json.dumps({'error': "Something went wrong when I tried to access that split sequence: '%s' :/" % e})

        return json.dumps({'sequence': sequence, 'header': header})


    def gen_summary(self, collection_name):
        #set_default_headers(response)

        if self.read_only:
            return json.dumps({'error': "Sorry! This is a read-only instance."})

        if self.interactive.mode == 'manual':
            return json.dumps({'error': "Creating summaries is only possible with proper anvi'o runs at the moment :/"})

        run.info_single('A summary of collection "%s" has been requested.' % collection_name)

        # get a dummy args instance, and fill it down below
        summarizer_args = summarizer.ArgsTemplateForSummarizerClass()

        # common params. we will set pan/profile specific params a bit later:
        summarizer_args.collection_name = collection_name
        summarizer_args.taxonomic_level = self.interactive.taxonomic_level

        if self.interactive.mode == 'pan':
            summarizer_args.pan_db = self.interactive.pan_db_path
            summarizer_args.genomes_storage = self.interactive.genomes_storage_path
            summarizer_args.output_dir = os.path.join(os.path.dirname(summarizer_args.pan_db), 'SUMMARY_%s' % collection_name)
        elif self.interactive.mode == 'full':
            summarizer_args.profile_db = self.interactive.profile_db_path
            summarizer_args.contigs_db = self.interactive.contigs_db_path
            summarizer_args.output_dir = os.path.join(os.path.dirname(summarizer_args.profile_db), 'SUMMARY_%s' % collection_name)
        else:
            return json.dumps({'error': 'We do not know anything about this mode: "%s"' % self.interactive.mode})

        # call the summary:
        try:
            summary = summarizer.PanSummarizer(summarizer_args, r=run, p=progress) if self.interactive.mode == 'pan' else summarizer.ProfileSummarizer(summarizer_args, r=run, p=progress)
            summary.process()
        except Exception as e:
            return json.dumps({'error': 'Something failed in the "%s" summary mode. This is what we know: %s' % (self.interactive.mode, e)})

        run.info_single('HTML output for summary is ready: %s' % summary.index_html)

        path = "summary/%s/index.html" % (collection_name)
        return json.dumps({'path': path})


    def send_summary_static(self, collection_name, filename):
        if self.interactive.mode == 'pan':
            ret = static_file(filename, root=os.path.join(os.path.dirname(self.interactive.pan_db_path), 'SUMMARY_%s' % collection_name))
            ret.set_header('Pragma', 'no-cache')
            ret.set_header('Cache-Control', 'no-cache, no-store, max-age=0, must-revalidate')
            ret.set_header('Expires', 'Thu, 01 Dec 1994 16:00:00 GMT')
            return ret
        elif self.interactive.mode == 'full':
            ret = static_file(filename, root=os.path.join(os.path.dirname(self.interactive.profile_db_path), 'SUMMARY_%s' % collection_name))
            ret.set_header('Pragma', 'no-cache')
            ret.set_header('Cache-Control', 'no-cache, no-store, max-age=0, must-revalidate')
            ret.set_header('Expires', 'Thu, 01 Dec 1994 16:00:00 GMT')
            return ret
        else:
            return json.dumps({'error': 'The server has no idea how to handle the mode "%s" :/' % self.interactive.mode})


    def get_sequence_for_gene_call(self, gene_callers_id):
        try:
            gene_callers_id = int(gene_callers_id)
        except:
            return json.dumps({'error': "Gene caller id does not seem to be 'integerable'. Not good :/"})

        try:
            gene_calls_tuple = self.interactive.get_sequences_for_gene_callers_ids([gene_callers_id])
        except Exception as e:
            return json.dumps({'error': "Something went wrong when I tried to access to that gene: '%s' :/" % e})

        entry = gene_calls_tuple[1][gene_callers_id]
        sequence = entry['sequence']
        header = '%d|' % (gene_callers_id) + '|'.join(['%s:%s' % (k, str(entry[k])) for k in ['contig', 'start', 'stop', 'direction', 'rev_compd', 'length']])

        return json.dumps({'sequence': sequence, 'header': header})


    def get_gene_popup_for_pan(self, gene_callers_id, genome_name):
        if not self.interactive.genomes_storage_is_available:
            return json.dumps({'error': 'Genome storage does not seem to be available :/ So that button will not work..'})

        gene_callers_id = int(gene_callers_id)

        if genome_name not in self.interactive.genomes_storage.gene_info:
            return json.dumps({'error': "Your request contains a genome name anvi'o genomes storage does not know about. What are you doing?"})

        if gene_callers_id not in self.interactive.genomes_storage.gene_info[genome_name]:
            return json.dumps({'error': "Your gene caller id does not work for anvi'o :("})

        return json.dumps({'status': 0, 'gene_info': self.interactive.genomes_storage.gene_info[genome_name][gene_callers_id]})


    def get_hmm_hit_from_bin(self, bin_name, gene_name):
        if self.interactive.mode != 'collection':
            return json.dumps({'error': "HMM hits from bins can only be requested in 'collection' mode. You are doing something wrong..."})

        if not self.interactive.collection:
            return json.dumps({'error': "You are in 'collection' mode, but your collection is empty. You are killing me."})

        hmm_sequences_dict = self.interactive.hmm_access.get_sequences_dict_for_hmm_hits_in_splits({bin_name: set(self.interactive.collection[bin_name])})
        gene_sequences = utils.get_filtered_dict(hmm_sequences_dict, 'gene_name', set([gene_name]))

        if not gene_sequences:
            return json.dumps({'error': "Sorry. It seems %s does not have a hit for %s." % (bin_name, gene_name)})

        unique_id_for_longest_hit = sorted([(gene_sequences[gene_id]['length'], gene_id) for gene_id in gene_sequences], reverse=True)[0][1]

        header, sequence = self.interactive.hmm_access.get_FASTA_header_and_sequence_for_gene_unique_id(gene_sequences, unique_id_for_longest_hit)

        return json.dumps({'sequence': sequence, 'header': header})


    def get_AA_sequences_for_gene_cluster(self, gene_cluster_name):
        data = {}

        if gene_cluster_name not in self.interactive.gene_clusters:
            return data

        if not self.interactive.genomes_storage_is_available:
            return data

        # add the list of gene caller ids associated with this pootein cluster into `data`:
        for genome_name in self.interactive.gene_clusters[gene_cluster_name]:
            for gene_callers_id in self.interactive.gene_clusters[gene_cluster_name][genome_name]:
                data['%s_%s' % (genome_name, str(gene_callers_id))] = self.interactive.genomes_storage.get_gene_sequence(genome_name, gene_callers_id)

        return json.dumps(data)


    def inspect_gene_cluster(self, order_name, gene_cluster_name):
        data = {'gene_cluster_name': gene_cluster_name,
                'genomes': [],
                'index': None,
                'gene_caller_ids': [],
                'gene_caller_ids_in_genomes': {},
                'aa_sequences_in_gene_cluster': {},
                'previous_gene_cluster_name': None,
                'next_gene_cluster_name': None,
                'index': None,
                'total': None
                }

        if gene_cluster_name not in self.interactive.gene_clusters:
            return data

        if not self.interactive.genomes_storage_is_available:
            return data

        AA_sequences = self.interactive.get_sequences_for_gene_clusters(gene_cluster_names=set([gene_cluster_name]))

        # add the list of gene caller ids associated with this gene cluster into `data`:
        for genome_name in self.interactive.gene_clusters[gene_cluster_name]:
            data['aa_sequences_in_gene_cluster'][genome_name] = {}
            for gene_callers_id in self.interactive.gene_clusters[gene_cluster_name][genome_name]:
                data['gene_caller_ids'].append((gene_callers_id, genome_name), )
                data['aa_sequences_in_gene_cluster'][genome_name][gene_callers_id] = AA_sequences[gene_cluster_name][genome_name][gene_callers_id]

        # the dict that explains the distribution of genes in genomes:
        data['gene_caller_ids_in_genomes'] = self.interactive.gene_clusters[gene_cluster_name]

        # add the list of genomes into data:
        data['genomes'] = sorted(data['gene_caller_ids_in_genomes'].keys())

        # get some contextual stuff
        data['index'], data['total'], data['previous_gene_cluster_name'], data['next_gene_cluster_name'] = self.get_index_total_previous_and_next_items(order_name, gene_cluster_name)

        return json.dumps(data)


    def search_functions(self):
        try:
            requested_sources = request.forms.getall('sources[]')

            if not len(requested_sources):
                requested_sources = None

            items, full_report = self.interactive.search_for_functions(request.forms.get('terms'), requested_sources)
            
            items_unique = set([])
            for search_term in items:
                items_unique = items_unique.union(set(items[search_term]))

            return json.dumps({'status': 0, 'results': full_report, 'item_count': len(items_unique)})
        except Exception as e:
            message = str(e.clear_text()) if hasattr(e, 'clear_text') else str(e)
            return json.dumps({'status': 1, 'message': message})


    def store_refined_bins(self):
        data = json.loads(request.forms.get('data'))
        colors = json.loads(request.forms.get('colors'))

        bins_info_dict = {}
        for bin_name in data:
            bins_info_dict[bin_name] = {'html_color': colors[bin_name], 'source': "anvi-refine"}

        try:
            self.interactive.store_refined_bins(data, bins_info_dict)
        except RefineError as e:
            return json.dumps({'status': -1, 'message': e.clear_text()})

        message = 'Done! Collection %s is updated in the database. You can close your browser window (or continue updating).' % (self.interactive.collection_name)
        return json.dumps({'status': 0, 'message': message})


    def get_available_phylogeny_programs(self):
        return json.dumps(list(drivers.driver_modules['phylogeny'].keys()))


    def get_available_aligners(self):
        return json.dumps(list(drivers.Aligners().aligners.keys()))


    def generate_tree(self):
        gene_cluster_names = set(request.forms.getall('gene_clusters[]'))
        gene_clusters = self.interactive.filter_gene_clusters_dict(argparse.Namespace(gene_clusters_names_of_interest=gene_cluster_names))
        name = request.forms.get('name')
        program = request.forms.get('program')
        aligner = request.forms.get('aligner')
        store_tree = request.forms.get('store_tree')

        temp_fasta_file = filesnpaths.get_temp_file_path()
        temp_tree_file = filesnpaths.get_temp_file_path()
        tree_text = None

        try:
            self.interactive.write_sequences_in_gene_clusters_for_phylogenomics(gene_clusters_dict=gene_clusters, output_file_path=temp_fasta_file, align_with=aligner)
            drivers.driver_modules['phylogeny'][program]().run_command(temp_fasta_file, temp_tree_file)
            tree_text = open(temp_tree_file,'rb').read().decode()

            if store_tree:
                TableForLayerOrders(self.interactive.args).add({name: {'data_type': 'newick', 'data_value': tree_text}})

                # TO DO: instead of injecting new newick tree, we can use TableForLayerOrders.get()
                self.interactive.layers_order_data_dict[name] = {'newick': tree_text, 'basic': None}
        except Exception as e:
            message = str(e.clear_text()) if 'clear_text' in dir(e) else str(e)
            return json.dumps({'status': 1, 'message': message})

        return json.dumps({'status': 0, 'tree': tree_text})


    def upload_project(self):
        try:
            args = argparse.Namespace()
            args.user = request.forms.get('username')
            args.password = request.forms.get('password')
            args.api_url = anvio.D['api-url'][1]['default']
            args.project_name = request.forms.get('project_name')
            args.delete_if_exists = True if request.forms.get('delete_if_exists') == "true" else False

            view_name = request.forms.get('view')
            if view_name in self.interactive.views:
                view_path = filesnpaths.get_temp_file_path()
                utils.store_array_as_TAB_delimited_file(self.interactive.views[view_name][1:], view_path, self.interactive.views[view_name][0])
                args.view_data = view_path

            item_order_name = request.forms.get('ordering')
            if item_order_name in self.interactive.p_meta['item_orders']:
                ordering_path = filesnpaths.get_temp_file_path()
                items_order = self.interactive.p_meta['item_orders'][item_order_name]

                f = open(ordering_path, 'w')
                if items_order['type'] == 'newick':
                    f.write(items_order['data'])
                    args.tree = ordering_path
                elif items_order['type'] == 'basic':
                    f.write("\n".join(items_order['data']))
                    args.items_order = ordering_path
                f.close()

            state_name = request.forms.get('state')
            if state_name in self.interactive.states_table.states:
                state_path = filesnpaths.get_temp_file_path()
                f = open(state_path, 'w')
                f.write(self.interactive.states_table.states[state_name]['content'])
                f.close()

                args.state = state_path

            if request.forms.get('include_description') == "true":
                description_path = filesnpaths.get_temp_file_path()
                f = open(description_path, 'w')
                f.write(self.interactive.p_meta['description'])
                f.close()

                args.description = description_path

            if request.forms.get('include_samples') == "true":
                # FIXME: this will break
                if len(self.interactive.layers_order_data_dict):
                    layers_order_data_path = filesnpaths.get_temp_file_path()
                    utils.store_dict_as_TAB_delimited_file(self.interactive.layers_order_data_dict, layers_order_data_path, headers=['attributes', 'basic', 'newick'])
                    args.layers_order_data_path = layers_order_data_path

                if len(self.interactive.layers_additional_data_dict):
                    layers_additional_data_path = filesnpaths.get_temp_file_path()
                    utils.store_dict_as_TAB_delimited_file(self.interactive.layers_additional_data_dict, layers_additional_data_path)
                    args.layers_additional_data_file = layers_additional_data_path

            collection_name = request.forms.get('collection')
            if collection_name in self.interactive.collections.collections_dict:
                collection_path_prefix = filesnpaths.get_temp_file_path()
                self.interactive.collections.export_collection(collection_name, output_file_prefix=collection_path_prefix)

                args.bins = collection_path_prefix + '.txt'
                args.bins_info = collection_path_prefix + '-info.txt'

            server = AnviServerAPI(args)
            server.login()
            server.push()
            return json.dumps({'status': 0})
        except Exception as e:
            message = str(e.clear_text()) if hasattr(e, 'clear_text') else str(e)
            return json.dumps({'status': 1, 'message': message})


    def get_contigs_stats(self):
        return json.dumps({'stats': self.interactive.contigs_stats,
                           'tables': self.interactive.tables,
                           'human_readable_keys': self.interactive.human_readable_keys})


    def filter_gene_clusters(self):
        try:
            parameters = {}
            for key in request.forms:
                parameters[key] = int(request.forms.get(key))

            gene_clusters_dict, _ = self.interactive.filter_gene_clusters_from_gene_clusters_dict(copy.deepcopy(self.interactive.gene_clusters), **parameters)
            return json.dumps({'status': 0, 'gene_clusters_list': list(gene_clusters_dict.keys())})
        except Exception as e:
            message = str(e.clear_text()) if hasattr(e, 'clear_text') else str(e)
            return json.dumps({'status': 1, 'message': message})


    def reroot_tree(self):
        newick = request.forms.get('newick')
        tree = Tree(newick, format=1)

        left_most = tree.search_nodes(name=request.forms.get('left_most'))[0]
        right_most = tree.search_nodes(name=request.forms.get('right_most'))[0]

        new_root = tree.get_common_ancestor(left_most, right_most)
        tree.set_outgroup(new_root)

        return json.dumps({'newick': tree.write(format=1)})<|MERGE_RESOLUTION|>--- conflicted
+++ resolved
@@ -279,7 +279,6 @@
                 collection_dict = json.loads(self.get_collection_dict(self.interactive.collection_autoload))
                 autodraw = True
 
-<<<<<<< HEAD
             item_lengths = {}
             if self.interactive.mode == 'full':
                 item_lengths = dict([tuple((c, self.interactive.splits_basic_info[c]['length']),) for c in self.interactive.splits_basic_info])
@@ -289,13 +288,13 @@
                     item_lengths[gene_cluster] = 0
                     for genome in self.interactive.gene_clusters[gene_cluster]:
                         item_lengths[gene_cluster] += len(self.interactive.gene_clusters[gene_cluster][genome])
-=======
+
             functions_sources = []
             if self.interactive.mode == 'full':
                 functions_sources = list(self.interactive.gene_function_call_sources)
             elif self.interactive.mode == 'pan':
                 functions_sources = list(self.interactive.gene_clusters_function_sources)
->>>>>>> e6b48998
+
 
             return json.dumps( { "title":                              self.interactive.title,
                                  "description":                        self.interactive.p_meta['description'],
