An anvi'o database that **contains key information about the mapping of short reads *from multiple samples* to your contigs.** 

You can think of this as a extension of a %(contigs-db)s that contains information about how your contigs align with each of your samples. The vast majority of programs that use the profile database will also ask for the contigs database associated with it. 

A profile database contains information about how short reads map to the contigs in a %(contigs-db)s. Specificially, a profile database contains 
* the coverage and abundance per nucleotide position for each contig 
* variants of various kinds (single-nucleotide, single-codon, and single-amino acid)
* structural variants (ex. insertions and deletions)
These terms are explained on the [anvi'o vocabulary page](http://merenlab.org/vocabulary/)

This information is neccessary to run anvi'o programs like %(anvi-cluster-contigs)s, %(anvi-estimate-metabolism)s, and %(anvi-gen-gene-level-stats-databases)s. You can also interact with a profile database using programs like %(anvi-interactive)s.

<<<<<<< HEAD
Specifically, a profile-db refers to a profile database that contains the data from several samples -- in other words, the result of running %(anvi-merge)s on several %(single-profile-db)s. However, since a %(single-profile-db)s has a lot of the functionality of a profile-db, it might be easier to think of a profile database as a header referring to both single-profile-dbs and profile-dbs (which can also be called a merged-profile-dbs). For simplicity sake, since most users are dealing with multiple samples, the name was shortened to just profile-db. The following are a list of differences in functionality between a single profile database and a merged profile database:
=======
Specifically, a profile-db refers to a profile database that contains the data from several samples -- in other words, the result of running %(anvi-merge)s on several %(single-profile-db)s. However, since a %(single-profile-db)s has a lot of the functionality of a profile-db, it might be easier to think of a profile database as a header referring to both single-profile-dbs and profile-dbs (which can also be called merged-profile-dbs). For simplicity sake's, since most users are dealing with multiple samples, the name was shortened to just profile-db. The following are a list of differences in functionality between a single profile database and a merged profile database:
>>>>>>> 57a04d25
* You can only run %(anvi-cluster-contigs)s or %(anvi-mcg-classifier)s on a merged profile database (or profile-db), since they look at the allignment data in many samples 
* You cannot run %(anvi-merge)s or %(anvi-import-taxonomy-for-layers)s on a merged profile database, only on a %(single-profile-db)s.

## How to make a profile database

### If you have multiple samples 
1. Prepare your %(contigs-db)s
2. Run $(anvi-profile)s with an appropriate %(bam-file)s. The output of this will give you a %(single-profile-db)s. You will need to do this for each of your samples, converted into a %(bam-file)s with your short reads.
3. Run %(anvi-merge)s on your %(contigs-db)s (from step 1) and your %(single-profile-db)ss (from step 2). The output of this is a profile-db 

### If you have a single sample
1. Prepare your %(contigs-db)s
2. Run $(anvi-profile)s with an appropriate %(bam-file)s. The output of this will give you a %(single-profile-db)s. You can see that page for more information, but essentially you can use a single-profile-db instead of a profile database to run most anvi'o functions. <|MERGE_RESOLUTION|>--- conflicted
+++ resolved
@@ -10,11 +10,7 @@
 
 This information is neccessary to run anvi'o programs like %(anvi-cluster-contigs)s, %(anvi-estimate-metabolism)s, and %(anvi-gen-gene-level-stats-databases)s. You can also interact with a profile database using programs like %(anvi-interactive)s.
 
-<<<<<<< HEAD
 Specifically, a profile-db refers to a profile database that contains the data from several samples -- in other words, the result of running %(anvi-merge)s on several %(single-profile-db)s. However, since a %(single-profile-db)s has a lot of the functionality of a profile-db, it might be easier to think of a profile database as a header referring to both single-profile-dbs and profile-dbs (which can also be called a merged-profile-dbs). For simplicity sake, since most users are dealing with multiple samples, the name was shortened to just profile-db. The following are a list of differences in functionality between a single profile database and a merged profile database:
-=======
-Specifically, a profile-db refers to a profile database that contains the data from several samples -- in other words, the result of running %(anvi-merge)s on several %(single-profile-db)s. However, since a %(single-profile-db)s has a lot of the functionality of a profile-db, it might be easier to think of a profile database as a header referring to both single-profile-dbs and profile-dbs (which can also be called merged-profile-dbs). For simplicity sake's, since most users are dealing with multiple samples, the name was shortened to just profile-db. The following are a list of differences in functionality between a single profile database and a merged profile database:
->>>>>>> 57a04d25
 * You can only run %(anvi-cluster-contigs)s or %(anvi-mcg-classifier)s on a merged profile database (or profile-db), since they look at the allignment data in many samples 
 * You cannot run %(anvi-merge)s or %(anvi-import-taxonomy-for-layers)s on a merged profile database, only on a %(single-profile-db)s.
 
