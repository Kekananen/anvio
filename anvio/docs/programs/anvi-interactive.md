--- conflicted
+++ resolved
@@ -1,39 +1,39 @@
-Anvi-interactive opens the Anvi'o interactive interface, which is one of the most sophisticated parts of Anvi'o. 
+Anvi-interactive opens the Anvi'o interactive interface, which is one of the most sophisticated parts of Anvi'o.
 
-The most widely-known view gives you beautiful concentric circles of data, but the interface has many forms and vast functionality, from manual metagenomic binning (check out anvi-interactive in a metagenomic workflow [here](http://merenlab.org/2016/06/22/anvio-tutorial-v2/#anvi-interactive)) to examining various stats about your data. However, in case you don't like circles, you can also display your data in a rectangle (as seen [here](http://merenlab.org/tutorials/interactive-interface/#lets-go-all-corners)). 
+The most widely-known view gives you beautiful concentric circles of data, but the interface has many forms and vast functionality, from manual metagenomic binning (check out anvi-interactive in a metagenomic workflow [here](http://merenlab.org/2016/06/22/anvio-tutorial-v2/#anvi-interactive)) to examining various stats about your data. However, in case you don't like circles, you can also display your data in a rectangle (as seen [here](http://merenlab.org/tutorials/interactive-interface/#lets-go-all-corners)).
 
-In fact, the interface has many of its own blog posts, including a pretty comprehensive introductory tutorial [here](http://merenlab.org/tutorials/interactive-interface/) and a breakdown of its data types  [here](http://merenlab.org/2016/02/27/the-anvio-interactive-interface/). 
+In fact, the interface has many of its own blog posts, including a pretty comprehensive introductory tutorial [here](http://merenlab.org/tutorials/interactive-interface/) and a breakdown of its data types  [here](http://merenlab.org/2016/02/27/the-anvio-interactive-interface/).
 
-Here, we'll go through *some* things that the Anvi'o interactive interface is capable of through this program. More information about most of this can be found by calling `anvi-interactive -h` or by checking out the additional resources at the bottom of this page. 
+Here, we'll go through *some* things that the Anvi'o interactive interface is capable of through this program. More information about most of this can be found by calling `anvi-interactive -h` or by checking out the additional resources at the bottom of this page.
 
 ## Running anvi-interactive on a profile database
 
 One of the simplest ways to run the interactive interface (especially useful for manual binning) is just providing a profile database and contigs database:
 
 {{ codestart }}
-anvi-interactive -p %(profile-db)s \ 
+anvi-interactive -p %(profile-db)s \
                  -c %(contigs-db)s
 {{ codestop }}
 
-For the central tree to display correctly, you'll need to have run hierarchical clustering at some point while making your profile database (either during %(anvi-merge)s, or, if this is a %(single-profile-db)s, while running %(anvi-profile)s). 
+For the central tree to display correctly, you'll need to have run hierarchical clustering at some point while making your profile database (either during %(anvi-merge)s, or, if this is a %(single-profile-db)s, while running %(anvi-profile)s).
 
-You'll get lovely concentric circles (or rectangles), each filled with data that was contained in your databases and that you are now free to interact with. See the page for the %(interactive)s interface for more information. 
+You'll get lovely concentric circles (or rectangles), each filled with data that was contained in your databases and that you are now free to interact with. See the page for the %(interactive)s interface for more information.
 
-### Running on a specific collection 
+### Running on a specific collection
 
-You can also run anvi-interactive on a specific collection. When doing this, Anvi'o will calculate various information about each of your bins, and display the interface. Each item of your central plot will not represent a contig, but a bin within your collection. 
+You can also run anvi-interactive on a specific collection. When doing this, Anvi'o will calculate various information about each of your bins, and display the interface. Each item of your central plot will not represent a contig, but a bin within your collection.
 
 {{ codestart }}
-anvi-interactive -p %(profile-db)s \ 
+anvi-interactive -p %(profile-db)s \
                  -c %(contigs-db)s \
                  -C %(collection)s
 {{ codestop }}
 
 Since clustering is done here, you can also customize the linkage method and distance metric if desired.
 
-See the note on this mode in [the metagenomic workflow](http://merenlab.org/2016/06/22/anvio-tutorial-v2/#anvi-interactive) for more information. 
+See the note on this mode in [the metagenomic workflow](http://merenlab.org/2016/06/22/anvio-tutorial-v2/#anvi-interactive) for more information.
 
-If instead you want to run the standard anvi'o interface, but only looking at contigs within a specific collection, use the tag `--collection-autoload`. 
+If instead you want to run the standard anvi'o interface, but only looking at contigs within a specific collection, use the tag `--collection-autoload`.
 
 ### Visualizing *gene coverages* instead of bins or contigs
 
@@ -43,16 +43,15 @@
 
 To initiate the visualization in gene mode you need the following:
 
-<<<<<<< HEAD
 {{ codestart }}
-anvi-interactive -p %(profile-db)s \ 
+anvi-interactive -p %(profile-db)s \
                  -c %(contigs-db)s \
                  -C %(collection)s \
                  -b %(bin)s \
                  --gene-mode
 {{ codestop }}
 
-To see a practical example, please visit [this page](http://merenlab.org/tutorials/infant-gut/#the-gene-mode-studying-distribution-patterns-at-the-gene-level). For a real-world application of this feature, please take a look at this We previously have used this strategy to study gene coverages across metagenomes. 
+To see a practical example, please visit [this page](http://merenlab.org/tutorials/infant-gut/#the-gene-mode-studying-distribution-patterns-at-the-gene-level). For a real-world application of this feature, please take a look at this We previously have used this strategy to study gene coverages across metagenomes.
 
 In this view you can order genes based on their distributions patterns across metagenomes (without paying attention to their synteny) or by ordering them based on their synteny in the genome (without paying attention to their differential distribution). [Figure 2 in this paper](https://peerj.com/articles/4320/) examples the former, and [Figure 5 in this paper](https://stm.sciencemag.org/content/11/507/eaau9356) examples the latter case.
 
@@ -62,36 +61,30 @@
 
 You can initiate the anvi'o interactive interface in manual mode to run it on ad-hoc data (here is [a tutorial on this](http://merenlab.org/tutorials/interactive-interface/)).
 
-Anvi'o interactive interface is initiated with the flag `--manual-mode` and then by providing *any* of the following types of files: 
+Anvi'o interactive interface is initiated with the flag `--manual-mode` and then by providing *any* of the following types of files individually or together:
 
 - a TAB-delimited tabular data,
 - a NEWICK formatted tree,
-=======
-- a %(fasta)s file
-- a tab-delimited view data file (%(view-data)s)
-- a NEWICK formatted tree
-- a flat file containing the order of the items you want to display
->>>>>>> 0365cc50
 
 When doing this kind of run, anvi'o does not expect you to have a profile database, but it still needs you to provide a name for it. Anvi'o will simply create an empty one for you so you can store your state or collections in it for reproducibility.
 
 ## Visualization Settings
 
-In Anvi'o, the visualization settings at a given time are called a %(state)s. 
+In Anvi'o, the visualization settings at a given time are called a %(state)s.
 
-To open the interface in a specific state, you can use the `--state-autoload` flag or by importing a state using %(anvi-import-state)s. 
+To open the interface in a specific state, you can use the `--state-autoload` flag or by importing a state using %(anvi-import-state)s.
 
 You can also customize various aspects of the interactive interface. For example, you can change the preselected view, title, and taxonomic level displayed (for example, showing the class name instead of the genus name). You can also hide outlier single nucleotide variations or open only a specific collection.
 
-### Adding additional information 
+### Adding additional information
 
-You can add any additional layers of your choice using the parameter `--additional-layers` and providing a file containing the information you want to appear as another layer. You could also choose to split non-single-copy gene HMM hits into their own layer with the `--split-hmm-layers` parameter. 
+You can add any additional layers of your choice using the parameter `--additional-layers` and providing a file containing the information you want to appear as another layer. You could also choose to split non-single-copy gene HMM hits into their own layer with the `--split-hmm-layers` parameter.
 
-If you want to add an entirely new view to the interface, you can do that too, as long as you provide a file containing all split names and their associated values. For more information, see the parameter `--additional-view`. 
+If you want to add an entirely new view to the interface, you can do that too, as long as you provide a file containing all split names and their associated values. For more information, see the parameter `--additional-view`.
 
-You can also provide the manual inputs even if you're using an Anvi'o database. For example, if you provide your own NEWICK formatted tree, you will have the option to display it instead of the one in your database. 
+You can also provide the manual inputs even if you're using an Anvi'o database. For example, if you provide your own NEWICK formatted tree, you will have the option to display it instead of the one in your database.
 
-## Other things 
+## Other things
 
 ### Viewing your data
 
@@ -101,6 +94,6 @@
 - states (using `--show-states`)
 - collections (using `--list-collections`)
 
-### Note for power users 
+### Note for power users
 
 You can also configure the server to your heart's content, set a password to make sure only those who has the password can work with the contents, skip initiating functions, and change any of the output paths, automatically save figures, etc.