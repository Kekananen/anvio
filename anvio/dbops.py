# -*- coding: utf-8
# pylint: disable=line-too-long
"""
    Classes to create, access, and/or populate contigs and profile databases.
"""

import os
import sys
import time
import copy
import random
import hashlib
import datetime
import textwrap

from io import StringIO
from itertools import chain
from collections import Counter

import numpy

import anvio
import anvio.db as db
import anvio.tables as t
import anvio.fastalib as u
import anvio.utils as utils
import anvio.kmers as kmers
import anvio.terminal as terminal
import anvio.constants as constants
import anvio.contigops as contigops
import anvio.samplesops as samplesops
import anvio.filesnpaths as filesnpaths
import anvio.genecalling as genecalling
import anvio.auxiliarydataops as auxiliarydataops
import anvio.genomestorage as genomestorage

from anvio.tableops import Table
from anvio.drivers import Aligners
from anvio.errors import ConfigError
from anvio.drivers.hmmer import HMMer
from anvio.parsers import parser_modules
from anvio.sequence import get_list_of_outliers


__author__ = "A. Murat Eren"
__copyright__ = "Copyright 2015, The anvio Project"
__credits__ = []
__license__ = "GPL 3.0"
__version__ = anvio.__version__
__maintainer__ = "A. Murat Eren"
__email__ = "a.murat.eren@gmail.com"


run = terminal.Run()
progress = terminal.Progress()
pp = terminal.pretty_print
aligners = Aligners()


class DBClassFactory:
    """Factory pattern to get the appropriate class for a given anvi'o db type"""
    def __init__(self):
        self.DB_CLASSES = {'profile': ProfileDatabase,
                           'contigs': ContigsDatabase,
                           'pan': PanDatabase}

    def get_db_class(self, db_path):
        db_type = get_db_type(db_path)

        if db_type not in self.DB_CLASSES:
            raise ConfigError("DBClassFactory speaking. I do not know a class for database type\
                                %s :/ I can deal with these though: '%s'" % (', '.join(self.DB_CLASSES)))

        return self.DB_CLASSES[db_type]


    def get_db_object(self, db_path):
        anvio_db_class = self.get_db_class(db_path)
        return anvio_db_class(db_path)


class ContigsSuperclass(object):
    def __init__(self, args, r=run, p=progress):
        self.run = r
        self.progress = p

        self.a_meta = {}

        self.splits_basic_info = {}
        self.splits_taxonomy_dict = {}
        self.split_sequences = {}
        self.contigs_basic_info = {}
        self.contig_sequences = {}

        self.genes_in_contigs_dict = {}
        self.gene_lengths = {}
        self.contig_name_to_genes = {}
        self.genes_in_splits = {} # keys of this dict are NOT gene caller ids. they are ids for each entry.
        self.genes_in_splits_summary_dict = {}
        self.genes_in_splits_summary_headers = []
        self.split_name_to_genes_in_splits_entry_ids = {} # for fast access to all self.genes_in_splits entries for a given split
        self.gene_callers_id_to_split_name_dict = {} # for fast access to a split name that contains a given gene callers id

        self.nt_positions_info = None

        self.gene_function_call_sources = []
        self.gene_function_calls_dict = {}
        self.gene_function_calls_initiated = False

        self.hmm_sources_info = {}
        self.hmm_searches_dict = {}   # <--- upon initiation, this dict only keeps hmm hits for non-singlecopy
        self.hmm_searches_header = [] #      gene searches... single-copy gene info is accessed through completeness.py

        self.singlecopy_gene_hmm_sources = set([])
        self.non_singlecopy_gene_hmm_sources = set([])

        # now all items are initialized, we will check whether we are being initialized from within
        # an object that is in `pan` or `manual` mode, neither of which will have a contigs database
        # associated with the call. so having done our part, we will quietly return from here hoping
        # that we are not driving a developer crazy somewhere by doing so.
        A = lambda x: self.__dict__[x] if x in self.__dict__ else None
        if A('mode') == 'pan' or A('mode') == 'manual':
            return

        self.contigs_db_path = args.contigs_db
        filesnpaths.is_file_exists(self.contigs_db_path)

        self.progress.new('Loading the contigs DB')
        contigs_db = ContigsDatabase(self.contigs_db_path, run=self.run, progress=self.progress)

        self.progress.update('Setting contigs self data dict')
        self.a_meta = contigs_db.meta

        self.a_meta['creation_date'] = utils.get_time_to_date(self.a_meta['creation_date']) if 'creation_date' in self.a_meta else 'unknown'

        self.progress.update('Reading contigs basic info')
        self.contigs_basic_info = contigs_db.db.get_table_as_dict(t.contigs_info_table_name, string_the_key=True)

        self.progress.update('Reading splits basic info')
        self.splits_basic_info = contigs_db.db.get_table_as_dict(t.splits_info_table_name)

        self.progress.update('Reading genes in contigs table')
        self.genes_in_contigs_dict = contigs_db.db.get_table_as_dict(t.genes_in_contigs_table_name)

        self.progress.update('Populating gene lengths dict')
        self.gene_lengths = dict([(g, (self.genes_in_contigs_dict[g]['stop'] - self.genes_in_contigs_dict[g]['start'])) for g in self.genes_in_contigs_dict])

        self.progress.update('Populating contig name to gene IDs dict')
        for contig_name in self.contigs_basic_info:
            self.contig_name_to_genes[contig_name] = set([])
        for gene_unique_id in self.genes_in_contigs_dict:
            e = self.genes_in_contigs_dict[gene_unique_id]
            self.contig_name_to_genes[e['contig']].add((gene_unique_id, e['start'], e['stop']), )

        self.progress.update('Reading genes in splits table')
        self.genes_in_splits = contigs_db.db.get_table_as_dict(t.genes_in_splits_table_name)

        self.progress.update('Reading genes in splits summary table')
        self.genes_in_splits_summary_dict = contigs_db.db.get_table_as_dict(t.genes_in_splits_summary_table_name)
        self.genes_in_splits_summary_headers = contigs_db.db.get_table_structure(t.genes_in_splits_summary_table_name)

        self.progress.update('Identifying HMM searches for single-copy genes and others')
        self.hmm_sources_info = contigs_db.db.get_table_as_dict(t.hmm_hits_info_table_name)
        for hmm_source in self.hmm_sources_info:
            self.hmm_sources_info[hmm_source]['genes'] = sorted([g.strip() for g in self.hmm_sources_info[hmm_source]['genes'].split(',')])

        self.singlecopy_gene_hmm_sources = set([s for s in list(self.hmm_sources_info.keys()) if self.hmm_sources_info[s]['search_type'] == 'singlecopy'])
        self.non_singlecopy_gene_hmm_sources = set([s for s in list(self.hmm_sources_info.keys()) if self.hmm_sources_info[s]['search_type'] != 'singlecopy'])

        self.progress.update('Generating "split name" to "gene entry ids" mapping dict')
        for entry_id in self.genes_in_splits:
            split_name = self.genes_in_splits[entry_id]['split']
            if split_name in self.split_name_to_genes_in_splits_entry_ids:
                self.split_name_to_genes_in_splits_entry_ids[split_name].add(entry_id)
            else:
                self.split_name_to_genes_in_splits_entry_ids[split_name] = set([entry_id])

        for split_name in self.splits_basic_info:
            if split_name not in self.split_name_to_genes_in_splits_entry_ids:
                self.split_name_to_genes_in_splits_entry_ids[split_name] = set([])

        self.progress.update('Generating "gene caller id" to "split name" mapping dict')
        for entry in list(self.genes_in_splits.values()):
            self.gene_callers_id_to_split_name_dict[entry['gene_callers_id']] = entry['split']

        self.progress.update('Accessing the auxiliary data file')

        self.nt_positions_info = {}
        for contig_name, nt_position_row in contigs_db.db.get_table_as_dict(t.nt_position_info_table_name).items():
            self.nt_positions_info[contig_name] = utils.convert_binary_blob_to_numpy_array(nt_position_row['position_info'], 'uint8')
        
        self.progress.end()

        contigs_db.disconnect()

        self.run.info('Contigs DB', 'Initialized: %s (v. %s)' % (self.contigs_db_path, anvio.__contigs__version__))


    def init_splits_taxonomy(self, t_level = 't_genus'):
        if not self.contigs_db_path:
            return

        if t_level not in t.taxon_names_table_structure[1:]:
            raise ConfigError("Pretty close. But the taxonomic level '%s' is not known to anvi'o. How about\
                                one of these: %s." % (t_level, ','.join(t.taxon_names_table_structure[1:])))

        self.progress.new('Initializing splits taxonomy')
        self.progress.update('...')

        contigs_db = ContigsDatabase(self.contigs_db_path)
        splits_taxonomy_table = contigs_db.db.get_table_as_dict(t.splits_taxonomy_table_name)
        taxon_names_table = contigs_db.db.get_table_as_dict(t.taxon_names_table_name)

        for split_name in splits_taxonomy_table:
            taxon_id = splits_taxonomy_table[split_name]['taxon_id']
            if taxon_id:
                if t_level in taxon_names_table[taxon_id] and taxon_names_table[taxon_id][t_level]:
                    self.splits_taxonomy_dict[split_name] = taxon_names_table[taxon_id][t_level]

        contigs_db.disconnect()
        self.progress.end()

        if len(splits_taxonomy_table):
            self.run.info('Taxonomy', 'Initiated for taxonomic level for "%s"' % t_level)


    def init_contig_sequences(self, min_contig_length=0):
        self.progress.new('Loading contig sequences')

        self.progress.update('Identifying contigs shorter than M')
        contigs_shorter_than_M = set([c for c in self.contigs_basic_info if self.contigs_basic_info[c]['length'] < min_contig_length])

        self.progress.update('Reading contig sequences')
        contigs_db = ContigsDatabase(self.contigs_db_path)
        self.contig_sequences = contigs_db.db.get_table_as_dict(t.contig_sequences_table_name, string_the_key=True)
        contigs_db.disconnect()

        self.progress.update('Filtering out shorter contigs')
        for contig_name in contigs_shorter_than_M:
            self.contig_sequences.pop(contig_name)

        self.progress.end()

        return contigs_shorter_than_M


    def init_split_sequences(self, min_contig_length=0):
        contigs_shorter_than_M = self.init_contig_sequences(min_contig_length)

        self.progress.new('Computing split sequences from contigs')

        self.progress.update('Discarding split names coming from short contigs')
        split_names_to_discard = set([])
        for split_name in self.splits_basic_info:
            if self.splits_basic_info[split_name]['parent'] in contigs_shorter_than_M:
                split_names_to_discard.add(split_name)

        for split_name in split_names_to_discard:
            self.splits_basic_info.pop(split_name)

        self.progress.update('Generating split sequences dict')
        for split_name in self.splits_basic_info:
            split = self.splits_basic_info[split_name]

            if split['parent'] in contigs_shorter_than_M:
                contigs_shorter_than_M.remove(split['parent'])
                continue

            if self.contigs_basic_info[split['parent']]['num_splits'] == 1:
                self.split_sequences[split_name] = self.contig_sequences[split['parent']]['sequence']
            else:
                self.split_sequences[split_name] = self.contig_sequences[split['parent']]['sequence'][split['start']:split['end']]

        self.progress.end()


    def init_non_singlecopy_gene_hmm_sources(self, split_names_of_interest=None, return_each_gene_as_a_layer=False):
        if not self.contigs_db_path or not len(self.non_singlecopy_gene_hmm_sources):
            return

        self.progress.new('Initializing non-single-copy HMM sources')
        self.progress.update('...')

        non_singlecopy_gene_hmm_info_dict = {}
        for source in self.non_singlecopy_gene_hmm_sources:
            non_singlecopy_gene_hmm_info_dict[source] = self.hmm_sources_info[source]

        contigs_db = ContigsDatabase(self.contigs_db_path)
        non_singlecopy_gene_hmm_results_dict = utils.get_filtered_dict(contigs_db.db.get_table_as_dict(t.hmm_hits_splits_table_name), 'source', self.non_singlecopy_gene_hmm_sources)
        hmm_hits_table = utils.get_filtered_dict(contigs_db.db.get_table_as_dict(t.hmm_hits_table_name), 'source', self.non_singlecopy_gene_hmm_sources)

        if split_names_of_interest:
            non_singlecopy_gene_hmm_results_dict = utils.get_filtered_dict(non_singlecopy_gene_hmm_results_dict, 'split', set(split_names_of_interest))

        sources_tmpl = {}

        # the following conditional is pretty critical. here is more info about the difference:
        # https://github.com/meren/anvio/issues/123
        if return_each_gene_as_a_layer:
            for source in self.non_singlecopy_gene_hmm_sources:
                search_type = self.hmm_sources_info[source]['search_type']
                for gene_name in non_singlecopy_gene_hmm_info_dict[source]['genes']:
                    search_term = 'hmmx_%s_%s' % (search_type, gene_name)
                    sources_tmpl[search_term] = 0
                    self.hmm_searches_header.append((search_term, source),)

            # fill all splits with 0s, so this is treated as a numeric column:
            for split_name in split_names_of_interest if split_names_of_interest else self.splits_basic_info:
                self.hmm_searches_dict[split_name] = copy.deepcopy(sources_tmpl)

            for e in list(non_singlecopy_gene_hmm_results_dict.values()):
                hmm_hit = hmm_hits_table[e['hmm_hit_entry_id']]
                search_term = 'hmmx_%s_%s' % (self.hmm_sources_info[e['source']]['search_type'], hmm_hit['gene_name'])
                self.hmm_searches_dict[e['split']][search_term] = 1
        else:
            for source in self.non_singlecopy_gene_hmm_sources:
                search_type = 'hmms_%s' % self.hmm_sources_info[source]['search_type']
                sources_tmpl[source] = []
                self.hmm_searches_header.append((search_type, source),)

            for e in list(non_singlecopy_gene_hmm_results_dict.values()):
                hmm_hit = hmm_hits_table[e['hmm_hit_entry_id']]
                hmm_source = e['source']

                if not e['split'] in self.hmm_searches_dict:
                    self.hmm_searches_dict[e['split']] = copy.deepcopy(sources_tmpl)

                search_type = 'hmms_%s' % self.hmm_sources_info[e['source']]['search_type']

                # populate hmm_searches_dict with hmm_hit and unique identifier (see #180):
                self.hmm_searches_dict[e['split']][hmm_source].append((hmm_hit['gene_name'], hmm_hit['gene_unique_identifier']),)

        self.progress.end()


    def get_nt_position_info(self, contig_name, pos_in_contig):
        """This function returns a tuple with three items for each nucleotide position.

            (in_partial_gene_call, in_complete_gene_call, base_pos_in_codon)

        See `init_nt_position_info_dict` for more info."""

        if not self.nt_positions_info:
            raise ConfigError("get_nt_position_info: I am asked to return stuff, but self.nt_position_info is None!")

        if not contig_name in self.nt_positions_info:
            return (0, 0, 0)

        position_info = self.nt_positions_info[contig_name][pos_in_contig]

        if not position_info:
            return (0, 0, 0)
        if position_info == 8:
            return (1, 0, 0)
        if position_info == 4:
            return (0, 1, 1)
        if position_info == 2:
            return (0, 1, 2)
        if position_info == 1:
            return (0, 1, 3)


    def init_functions(self, requested_sources=[], dont_panic=False):
        if not self.contigs_db_path:
            return

        self.progress.new('Initializing functions class')
        self.progress.update('...')

        contigs_db = ContigsDatabase(self.contigs_db_path)

        gene_function_sources_in_db = set(contigs_db.meta['gene_function_sources'] or [])

        if requested_sources:
            missing_sources = [s for s in requested_sources if s not in gene_function_sources_in_db]
            if len(missing_sources):
                if dont_panic:
                    requested_sources = [s for s in requested_sources if s in gene_function_sources_in_db]
                else:
                    self.progress.end()
                    raise ConfigError("Some of the functional sources you requested are missing from the contigs database '%s'. Here\
                                        they are (or here it is, whatever): %s." % \
                                                    (self.contigs_db_path, ', '.join(["'%s'" % s for s in missing_sources])))

            hits = list(contigs_db.db.get_some_rows_from_table_as_dict(t.gene_function_calls_table_name,
                                                                  '''source IN (%s)''' % (', '.join(["'%s'" % s for s in requested_sources])),
                                                                  error_if_no_data=False).values())
            self.gene_function_call_sources = requested_sources
        else:
            hits = list(contigs_db.db.get_table_as_dict(t.gene_function_calls_table_name).values())
            self.gene_function_call_sources = gene_function_sources_in_db

        for hit in hits:
            gene_callers_id = hit['gene_callers_id']
            source = hit['source']
            accession = hit['accession']
            function = hit['function']
            e_value = hit['e_value']

            if gene_callers_id not in self.gene_function_calls_dict:
                self.gene_function_calls_dict[gene_callers_id] = dict([(s, None) for s in self.gene_function_call_sources])

            if self.gene_function_calls_dict[gene_callers_id][source]:
                if self.gene_function_calls_dict[gene_callers_id][source][2] < e_value:
                    # 'what we have:', self.gene_function_calls_dict[gene_callers_id][source]
                    # 'rejected    :', ('%s :: %s' % (function if function else 'unknown', accession), e_value)
                    continue

            entry = (accession, '%s' % (function if function else 'unknown'), e_value)
            self.gene_function_calls_dict[gene_callers_id][source] = entry

        contigs_db.disconnect()

        self.progress.end()

        self.gene_function_calls_initiated = True


    def search_splits_for_gene_functions(self, search_terms, verbose=False, full_report=False):
        if not isinstance(search_terms, list):
            raise ConfigError("Search terms must be of type 'list'")

        search_terms = [s.strip() for s in search_terms]

        if len([s.strip().lower() for s in search_terms]) != len(set([s.strip().lower() for s in search_terms])):
            raise ConfigError("Please do not use the same search term twice :/ Becasue, reasons. You know.")

        for search_term in search_terms:
            if not len(search_term) >= 3:
                raise ConfigError("A search term cannot be less than three characters")

        self.run.info('Search terms', '%d found' % (len(search_terms)))
        matching_gene_caller_ids = dict([(search_term, {}) for search_term in search_terms])
        matching_function_calls = dict([(search_term, {}) for search_term in search_terms])
        split_names = dict([(search_term, {}) for search_term in search_terms])
        full_report = []

        if not self.gene_function_calls_initiated:
            self.init_functions()

        contigs_db = ContigsDatabase(self.contigs_db_path)

        for search_term in search_terms:
            self.progress.new('Search function')
            self.progress.update('Searching for term "%s"' % search_term)
            response = contigs_db.db._exec('''select gene_callers_id, source, function from gene_functions where function LIKE "%%''' + search_term + '''%%";''').fetchall()

            full_report.extend([(r[0], r[1], r[2], search_term, self.gene_callers_id_to_split_name_dict[r[0]]) for r in response])

            matching_gene_caller_ids[search_term] = set([m[0] for m in response])
            matching_function_calls[search_term] = list(set([m[2] for m in response]))
            split_names[search_term] = [self.gene_callers_id_to_split_name_dict[gene_callers_id] for gene_callers_id in matching_gene_caller_ids[search_term]]

            self.progress.end()

            if len(matching_gene_caller_ids):
                self.run.info('Matches', '%d unique gene calls contained the search term "%s"' % (len(matching_gene_caller_ids[search_term]), search_term))
                if verbose:
                    self.run.warning('\n'.join(matching_function_calls[search_term][0:25]), header="Matching names for '%s' (up to 25)" % search_term, raw=True, lc='cyan')
            else:
                self.run.info('Matches', 'No matches found the search term "%s"' % (search_term), mc='red')

        contigs_db.disconnect()
        self.progress.end()

        return split_names, full_report


    def get_corresponding_codon_order_in_gene(self, gene_caller_id, contig_name, pos_in_contig):
        """Takes a gene caller id, a contig name, and a nucleotide position in that contig,
           and returns the order of codon the nucleotide matches to."""

        if not isinstance(pos_in_contig, int):
            raise ConfigError("get_corresponding_codon_order_in_gene :: pos_in_contig must be of type 'int'")

        if not isinstance(gene_caller_id, int):
            raise ConfigError("get_corresponding_codon_order_in_gene :: gene_caller_id must be of type 'int'")

        gene_call = self.genes_in_contigs_dict[gene_caller_id]

        if contig_name != gene_call['contig']:
            raise ConfigError('get_corresponding_codon_order_in_gene :: well, the gene call %d and the contig %s\
                                do not seem to have anything to do with each other :/ This is not a user-level error\
                                something must have gone very wrong somewhere in the code ...' % (gene_caller_id, contig_name))

        if not pos_in_contig >= gene_call['start'] or not pos_in_contig < gene_call['stop']:
            raise ConfigError("get_corresponding_codon_order_in_gene :: position %d does not occur in gene call %d :(" \
                                                        % (pos_in_contig, gene_caller_id))

        start, stop = gene_call['start'], gene_call['stop']

        gene_length = stop - start
        num_codons_in_gene = int(gene_length / 3)

        if gene_call['direction'] == 'r':
            corresponding_codon_order_in_gene = num_codons_in_gene - int((pos_in_contig - start) / 3) - 1
        else:
            corresponding_codon_order_in_gene = int((pos_in_contig - start) / 3)

        return corresponding_codon_order_in_gene


    def get_gene_start_stops_in_contig(self, contig_name):
        """Return a list of (gene_callers_id, start, stop) tuples for each gene occurring
           in contig_name"""
        return self.contig_name_to_genes[contig_name]


    def get_AA_counts_dict(self, split_names=set([]), contig_names=set([]), gene_caller_ids=set([]), return_codons_instead=False):
        """Returns a dictionary of AA counts.

           The dict can be returned for a given collection of split names, contigs names,
           or gene calls. If none of these variables are specified, the dict will contain
           counts for all gene calls in the contigs database"""

        counts_dict = {}

        # nothing to do here if the genes were not called:
        if not self.a_meta['genes_are_called']:
            return counts_dict

        if len([True for v in [split_names, contig_names, gene_caller_ids] if v]) > 1:
            raise ConfigError("get_AA_counts_dict :: If you want to get AA counts for a specific\
                                set of split names, contig names, or gene call ids, that is totally\
                                fine. But you can't request more than one at a time.")

        # we need to understand what genes we're interested in first. it could be genes in
        # a collection, or it could be everything in the contigs database, etc
        gene_calls_of_interest = set([])

        if split_names:
            for split_name in split_names:
                for entry_id in self.split_name_to_genes_in_splits_entry_ids[split_name]:
                    gene_calls_of_interest.add(self.genes_in_splits[entry_id]['gene_callers_id'])
        elif contig_names:
            for contig_name in contig_names:
                for gene_call_id in [t[0] for t in self.contig_name_to_genes[contig_name]]:
                    gene_calls_of_interest.add(gene_call_id)
        elif gene_caller_ids:
            gene_calls_of_interest = set(gene_caller_ids)
        else:
            gene_calls_of_interest = set(self.genes_in_contigs_dict.keys())

        if not len(self.contig_sequences):
            self.init_contig_sequences()

        # sequences is a list of gene sequences, where each gene sequence is itself a list
        # of either AAs, e.g. ["Ala","Ala","Trp",...] or codons, e.g. ["AAA","AAT","CCG",...]
        sequences = []
        for gene_call_id in gene_calls_of_interest:
            gene_call = self.genes_in_contigs_dict[gene_call_id]

            if gene_call['partial']:
                continue

            if return_codons_instead:
                sequences.extend(utils.get_list_of_codons_for_gene_call(gene_call, self.contig_sequences))
            else:
                sequences.extend(utils.get_list_of_AAs_for_gene_call(gene_call, self.contig_sequences))

        counts_dict['counts'] = Counter(sequences)
        counts_dict['total'] = sum(Counter(sequences).values())
        counts_dict['total_gene_calls'] = len(gene_calls_of_interest)

        # add missing AAs or codons into the dict ... if there are any
        items = constants.codons if return_codons_instead else constants.AA_to_codons.keys()
        for item in items:
            if item not in counts_dict['counts']:
                counts_dict['counts'][item] = 0

        return counts_dict


    def get_corresponding_gene_caller_ids_for_base_position(self, contig_name, pos_in_contig):
        """For a given nucleotide position and contig name, returns all matching gene caller ids"""
        gene_start_stops_in_contig = self.get_gene_start_stops_in_contig(contig_name)

        if not gene_start_stops_in_contig:
            return []

        corresponding_gene_calls = [gene_callers_id for (gene_callers_id, start, stop) in gene_start_stops_in_contig if pos_in_contig >= start and pos_in_contig < stop]

        return corresponding_gene_calls


    def get_sequences_for_gene_callers_ids(self, gene_caller_ids_list, reverse_complement_if_necessary=True):
        if not isinstance(gene_caller_ids_list, list):
            raise ConfigError("Gene caller's ids must be of type 'list'")

        if not len(gene_caller_ids_list):
            gene_caller_ids_list = list(self.genes_in_contigs_dict.keys())
            self.run.warning("You did not provide any gene caller ids. As a result, anvi'o will give you back sequences for every\
                              %d gene call stored in the contigs database. %s" % (len(gene_caller_ids_list), ' Brace yourself.' if len(gene_caller_ids_list) > 10000 else ''))

        try:
            gene_caller_ids_list = [int(gene_callers_id) for gene_callers_id in gene_caller_ids_list]
        except:
            raise ConfigError("List of IDs for gene calls contains non-integer values :/")

        if not len(self.contig_sequences):
            self.init_contig_sequences()

        sequences_dict = {}

        self.progress.new('Getting sequences')
        self.progress.update('...')
        for gene_callers_id in gene_caller_ids_list:
            gene_call = self.genes_in_contigs_dict[gene_callers_id]

            contig_name = gene_call['contig']
            start, stop = gene_call['start'], gene_call['stop']
            direction = gene_call['direction']
            sequence = self.contig_sequences[contig_name]['sequence'][start:stop]

            if direction == 'r' and reverse_complement_if_necessary:
                sequence = utils.rev_comp(sequence)
                rev_compd = "True"
            else:
                rev_compd = "False"

            sequences_dict[gene_callers_id] = {'sequence': sequence,
                                               'contig': contig_name,
                                               'start': start,
                                               'stop': stop,
                                               'direction': direction,
                                               'rev_compd': rev_compd,
                                               'length': stop - start}

        self.progress.end()

        return (gene_caller_ids_list, sequences_dict)


    def gen_FASTA_file_of_sequences_for_gene_caller_ids(self, gene_caller_ids_list=[], output_file_path=None, wrap=120, simple_headers=False, rna_alphabet=False):
        if not output_file_path:
            raise ConfigError("We need an explicit output file path. Anvi'o does not know how you managed to come \
                               here, but please go back and come again.")

        filesnpaths.is_output_file_writable(output_file_path)

        if not isinstance(wrap, int):
            raise ConfigError('"wrap" has to be an integer instance')
        if wrap == 0:
            wrap = None
        if wrap and wrap <= 20:
            raise ConfigError('Value for wrap must be larger than 20. Yes. Rules.')

        gene_caller_ids_list, sequences_dict = self.get_sequences_for_gene_callers_ids(gene_caller_ids_list)

        output = open(output_file_path, 'w')

        self.progress.new('Storing sequences')
        self.progress.update('...')
        for gene_callers_id in gene_caller_ids_list:
            entry = sequences_dict[gene_callers_id]

            if simple_headers:
                header = '%d' % (gene_callers_id)
            else:
                header = '%d|' % (gene_callers_id) + '|'.join(['%s:%s' % (k, str(entry[k])) for k in ['contig', 'start', 'stop', 'direction', 'rev_compd', 'length']])

            if rna_alphabet:
                sequence = entry['sequence'].replace('T', 'U')
            else:
                sequence = entry['sequence']

            if wrap:
                sequence = textwrap.fill(sequence, wrap, break_on_hyphens=False)

            output.write('>%s\n' % header)
            output.write('%s\n' % sequence)

        output.close()

        self.progress.end()
        self.run.info('Output', output_file_path)


    def gen_GFF3_file_of_sequences_for_gene_caller_ids(self, gene_caller_ids_list=[], output_file_path=None, wrap=120, simple_headers=False, rna_alphabet=False):
        gene_caller_ids_list, sequences_dict = self.get_sequences_for_gene_callers_ids(gene_caller_ids_list)

        name_template = '' if simple_headers else ';Name={contig} {start} {stop} {direction} {rev_compd} {length}'

        self.progress.new('Storing sequences')
        self.progress.update('...')
        with open(output_file_path, 'wt') as output:
            output.write('##gff-version 3\n')
            for gene_callers_id in gene_caller_ids_list:
                entry = sequences_dict[gene_callers_id]
                output.write('{id}\t{source}\t{contig}\t1\t{length}\t.\t.\t.\tID={id}'.format(
                    id=gene_callers_id, source='IGS', contig=entry['contig'], length=entry['length']))
                output.write(name_template.format(entry))
                output.write('\n')

        self.progress.end()
        self.run.info('Output', output_file_path)


    def gen_TAB_delimited_file_for_split_taxonomies(self, output_file_path):
        filesnpaths.is_output_file_writable(output_file_path)

        if not self.a_meta['taxonomy_source']:
            raise ConfigError("There is no taxonomy source in the contigs database :/")

        if not len(self.splits_taxonomy_dict):
            self.init_splits_taxonomy()

        if not len(self.splits_taxonomy_dict):
            raise ConfigError("The splits taxonomy is empty. There is nothing to report. Could it be\
                                possible the taxonomy caller you used did not assign any taxonomy to\
                                anything?")

        self.run.info("Taxonomy", "Annotations for %d of %d total splits are recovered" % (len(self.splits_taxonomy_dict), len(self.splits_basic_info)))

        output = open(output_file_path, 'w')
        for split_name in self.splits_basic_info:
            if split_name in self.splits_taxonomy_dict:
                output.write('{0}\t{1}\n'.format(split_name, self.splits_taxonomy_dict[split_name]))
            else:
                output.write('{0}\t\n'.format(split_name))
        output.close()

        self.run.info("Output", output_file_path)


class PanSuperclass(object):
    def __init__(self, args, r=run, p=progress):
        self.args = args
        self.run = r
        self.progress = p

        self.genome_names = []
        self.gene_clusters = {}
        self.gene_clusters_initialized = False
        self.gene_cluster_names = set([])
        self.gene_clusters_gene_alignments = {}
        self.gene_clusters_gene_alignments_available = False
        self.gene_clusters_function_sources = []
        self.gene_clusters_functions_dict = {}
        self.item_orders = {}
        self.views = {}
        self.collection_profile = {}

        self.num_gene_clusters = None
        self.num_genes_in_gene_clusters = None

        self.genomes_storage_is_available = False
        self.genomes_storage_has_functions = False
        self.functions_initialized = False

        try:
            self.pan_db_path = self.args.pan_db
        except:
            self.run.warning('PanSuperclass class called with args without pan_db_path member! Returning prematurely.')
            return

        filesnpaths.is_file_exists(self.pan_db_path)

        self.progress.new('Initializing the pan database superclass')

        self.progress.update('Creating an instance of the pan database')
        pan_db = PanDatabase(self.pan_db_path, run=self.run, progress=self.progress)

        self.progress.update('Setting profile self data dict')
        self.p_meta = pan_db.meta

        self.p_meta['creation_date'] = utils.get_time_to_date(self.p_meta['creation_date']) if 'creation_date' in self.p_meta else 'unknown'
        self.p_meta['genome_names'] = sorted([s.strip() for s in self.p_meta['external_genome_names'].split(',') + self.p_meta['internal_genome_names'].split(',') if s])
        self.p_meta['num_genomes'] = len(self.p_meta['genome_names'])
        self.genome_names = self.p_meta['genome_names']
        self.gene_clusters_gene_alignments_available = self.p_meta['gene_alignments_computed']

<<<<<<< HEAD
        if self.p_meta['gene_clusters_ordered']:
=======
        # FIXME: Is this the future where the pan db version is > 6? Great. Then the if statement here no longer
        # needs to check whether 'PCs_ordered' is a valid key in self.p_meta:
        if 'PCs_ordered' in self.p_meta and self.p_meta['PCs_ordered']:
>>>>>>> 3f783cee
            self.p_meta['available_item_orders'] = sorted([s.strip() for s in self.p_meta['available_item_orders'].split(',')])
            self.item_orders = pan_db.db.get_table_as_dict(t.item_orders_table_name)

            # we need to convert data for 'basic' item orders to array in order to avoid compatibility issues with
            # other additional item orders in pan and full mode (otherwise interactive class gets complicated
            # unnecessarily).
            for item_order in self.item_orders:
                if self.item_orders[item_order]['type'] == 'basic':
                    try:
                        self.item_orders[item_order]['data'] = self.item_orders[item_order]['data'].split(',')
                    except:
                        raise ConfigError("Something is wrong with the basic order `%s` in this pan database :(" % (item_order))
        else:
            self.p_meta['available_item_orders'] = None
            self.p_meta['default_item_order'] = None
            self.item_orders = None

        # recover all gene cluster names so others can access to this information
        # without having to initialize anything
        self.gene_cluster_names = set(pan_db.db.get_single_column_from_table(t.pan_gene_clusters_table_name, 'gene_cluster_id'))

        pan_db.disconnect()

        # create an instance of states table
        self.states_table = TablesForStates(self.pan_db_path)

        self.progress.end()

        if 'genomes_storage' in args.__dict__ and args.genomes_storage:
            self.genomes_storage = genomestorage.GenomeStorage(args.genomes_storage,
                                                                       self.p_meta['genomes_storage_hash'],
                                                                       genome_names_to_focus=self.p_meta['genome_names'],
                                                                       run=self.run,
                                                                       progress=self.progress)
            self.genomes_storage_is_available = True
            self.genomes_storage_has_functions = self.genomes_storage.functions_are_available

        self.run.info('Pan DB', 'Initialized: %s (v. %s)' % (self.pan_db_path, anvio.__pan__version__))


    def get_sequences_for_gene_clusters(self, gene_cluster_names=set([]), skip_alignments=False, report_DNA_sequences=False):
        """Returns a dictionary of sequences (aligned or not) in a given gene cluster:

        {
            'GENE_CLUSTER_NAME_01': {
                            'GENOME_NAME_A': [('gene_callers_id_x', 'sequence_x'),
                                              ('gene_callers_id_y', 'sequence_y')],
                            'GENOME_NAME_B': [('gene_callers_id_z', 'sequence_z')],
                            (...)
                          },
            'GENE_CLUSTER_NAME_02': {
                            (...)
                          },
            (...)
        }

        By default, it will return amino acid sequences. You can ask for DNA sequences if setting
        the flag `report_DNA_sequences` True.

        """

        sequences = {}

        if not isinstance(gene_cluster_names, type(set([]))) or not gene_cluster_names:
            raise ConfigError("gene_cluster_names for get_sequences_for_gene_clusters must be a non-empty `list`.")

        if not self.genomes_storage_is_available:
            raise ConfigError("The pan anvi'o super class for is upset. You are attempting to get AA seqeunces for %s,\
                               but there is not genomes storage is available to get it." \
                                    % 'a gene cluster' if len(gene_cluster_names) > 1 else '%d gene_clusters' % len(gene_cluster_names))

        if not self.gene_clusters_initialized:
            self.init_gene_clusters()

        missing_gene_cluster_names = [p for p in gene_cluster_names if p not in self.gene_clusters]
        if len(missing_gene_cluster_names[0:5]):
            raise ConfigError("get_sequences_for_gene_clusters: %d of %d gene clusters are missing in the pan database. Not good :/\
                               Here are some of the missing ones; %s" \
                                        % (len(missing_gene_cluster_names), len(gene_cluster_names), ', '.join(missing_gene_cluster_names[0:5])))

        self.progress.new('Accessing gene cluster seqeunces')

        for gene_cluster_name in gene_cluster_names:
            self.progress.update("processing '%s' ..." % gene_cluster_name )
            sequences[gene_cluster_name] = {}
            for genome_name in self.gene_clusters[gene_cluster_name]:
                sequences[gene_cluster_name][genome_name] = {}
                for gene_callers_id in self.gene_clusters[gene_cluster_name][genome_name]:
                    sequence = self.genomes_storage.get_gene_sequence(genome_name, gene_callers_id, report_DNA_sequences=report_DNA_sequences)

                    if not skip_alignments and self.gene_clusters_gene_alignments_available:
                        alignment_summary = self.gene_clusters_gene_alignments[genome_name][gene_callers_id]
                        sequence = utils.restore_alignment(sequence, alignment_summary, from_aa_alignment_summary_to_dna=report_DNA_sequences)

                    sequences[gene_cluster_name][genome_name][gene_callers_id] = sequence

        self.progress.end()

        return sequences


    def write_sequences_in_gene_clusters_to_file(self, gene_cluster_names=set([]), skip_alignments=False, output_file_path=None, report_DNA_sequences=False):
        if output_file_path:
            filesnpaths.is_output_file_writable(output_file_path)

        output_file = open(output_file_path, 'w')
        sequences = self.get_sequences_for_gene_clusters(gene_cluster_names=gene_cluster_names, skip_alignments=skip_alignments, report_DNA_sequences=report_DNA_sequences)

        self.progress.new('Writing gene cluster seqeunces to file')
        sequence_counter = 0
        for gene_cluster_name in gene_cluster_names:
            for genome_name in sequences[gene_cluster_name]:
                for gene_callers_id in sequences[gene_cluster_name][genome_name]:
                        output_file.write('>%08d|gene_cluster:%s|genome_name:%s|gene_callers_id:%d\n' % (sequence_counter,
                                                                                                         gene_cluster_name,
                                                                                                         genome_name,
                                                                                                         gene_callers_id))
                        output_file.write('%s\n' % sequences[gene_cluster_name][genome_name][gene_callers_id])
                        sequence_counter += 1
                        self.progress.update("processing '%s' ..." % gene_cluster_name)

        self.progress.end()
        output_file.close()

        self.run.info('Sequence type', 'DNA' if report_DNA_sequences else 'Amino acid', mc='green')
        self.run.info('Output FASTA file', output_file_path, mc='green')


    def write_sequences_in_gene_clusters_for_phylogenomics(self, gene_cluster_names=set([]), skip_alignments=False, output_file_path=None, skip_multiple_gene_calls=False, report_DNA_sequences=False, align_with=None):
        if output_file_path:
            filesnpaths.is_output_file_writable(output_file_path)

        output_file = open(output_file_path, 'w')
        sequences = self.get_sequences_for_gene_clusters(gene_cluster_names=gene_cluster_names, skip_alignments=skip_alignments, report_DNA_sequences=report_DNA_sequences)


        if not self.gene_clusters_gene_alignments_available:
            aligner = aligners.select(align_with)

            run.warning("It seems sequences in gene clusters were not aligned during the pangenomic analysis, so we\
                         are going to have do it now .. which may take some time .. and it is totally your fault :/")
            progress.new("Aligning sequences")

        get_first_value = lambda x: next(iter(x.values()))
        get_first_key = lambda x: next(iter(x.keys()))

        silent_run = terminal.Run()
        silent_run.verbose = False

        output_buffer = dict({})
        for genome_name in self.genome_names:
            output_buffer[genome_name] = StringIO()

        skipped_gene_clusters = []
        for gene_cluster_name in gene_cluster_names:
            multiple_gene_calls = False
            multiple_gene_call_genome = None
            sequence_length = None

            for genome_name in self.genome_names:
                if len(sequences[gene_cluster_name][genome_name]) > 1:
                    multiple_gene_calls = True
                    multiple_gene_call_genome = genome_name
                elif self.gene_clusters_gene_alignments_available and len(sequences[gene_cluster_name][genome_name]) == 1:
                    sequence_length = len(get_first_value(sequences[gene_cluster_name][genome_name]))

            if multiple_gene_calls:
                if skip_multiple_gene_calls:
                    skipped_gene_clusters.append(gene_cluster_name)
                    continue
                else:
                    raise ConfigError("There are multiple gene calls in '%s' and sample '%s', if you want to continue use flag \
                                        --skip-multiple-gene-calls" % (gene_cluster_name, multiple_gene_call_genome))

            if not self.gene_clusters_gene_alignments_available:
                sequences_to_align = []
                for genome_name in self.genome_names:
                    if len(sequences[gene_cluster_name][genome_name]) == 1:
                        sequences_to_align.append((genome_name, get_first_value(sequences[gene_cluster_name][genome_name])))

                progress.update("Processing '" + gene_cluster_name + "'")

                aligned_sequences = aligner(run=silent_run).run_stdin(sequences_list=sequences_to_align)

                for genome_name in aligned_sequences:
                    gene_caller_id = get_first_key(sequences[gene_cluster_name][genome_name])
                    sequences[gene_cluster_name][genome_name][gene_caller_id] = aligned_sequences[genome_name]

                    if not sequence_length:
                        sequence_length = len(aligned_sequences[genome_name])

            for genome_name in self.genome_names:
                if len(sequences[gene_cluster_name][genome_name]) == 1:
                    output_buffer[genome_name].write(get_first_value(sequences[gene_cluster_name][genome_name]))
                else:
                    output_buffer[genome_name].write("-" * sequence_length)

        if not self.gene_clusters_gene_alignments_available:
            progress.end()

        if len(skipped_gene_clusters):
            self.run.warning("%s of %s gene_clusters contained multiple gene calls, and skipped during concatenation.\n '%s'" \
                                                        % (pp(len(skipped_gene_clusters)), pp(len(gene_cluster_names)), ", ".join(skipped_gene_clusters)))

        if len(skipped_gene_clusters) == len(gene_cluster_names):
            raise ConfigError("Well. You have no gene_clusters left.. Bye :/")

        for genome_name in self.genome_names:
            output_file.write('>%s\n' % genome_name)
            output_file.write(output_buffer[genome_name].getvalue())
            output_file.write('\n')
            output_buffer[genome_name].close()

        output_file.close()

        self.run.info('Sequence type', 'DNA' if report_DNA_sequences else 'Amino acid', mc='green')
        self.run.info('Output file for phylogenomics', output_file_path, mc='green')


    def init_gene_clusters_functions(self):
        self.progress.new('Initializing functions for gene clusters')
        self.progress.update('...')
        if not self.gene_clusters:
            raise ConfigError("init_gene_clusters_functions is speaking! You called this function before you initialized\
                                gene clusters :/ One of us does not know what they're doing :(")

        if not self.genomes_storage_has_functions:
            self.progress.end()
            self.run.warning("Genomes storage does not have any info about gene functions. Certain parts of the pangenomic\
                              workflow will not be accessible.")
            return

        # FIXME WE HAVE TO STORE AVAILABLE FUNCTIONS IN GENOMES STORAGE ATTRs!!!! THIS IS RIDICULOUS
        self.gene_clusters_function_sources = set([])
        for gene_cluster_id in self.gene_clusters:
            self.gene_clusters_functions_dict[gene_cluster_id] = {}
            for genome_name in self.genome_names:
                self.gene_clusters_functions_dict[gene_cluster_id][genome_name] = {}
                for gene_callers_id in self.gene_clusters[gene_cluster_id][genome_name]:
                    functions = self.genomes_storage.get_gene_functions(genome_name, gene_callers_id)
                    self.gene_clusters_functions_dict[gene_cluster_id][genome_name][gene_callers_id] = functions

                    if functions:
                        self.gene_clusters_function_sources.update(list(functions.keys()))

        self.functions_initialized = True

        self.progress.end()


    def init_additional_layer_data(self):
        """Recover additional data stored in the pan database `additional data` table."""

        self.progress.new('Initializing additional layer data')
        self.progress.update('...')
        pan_db = PanDatabase(self.pan_db_path)
        self.additional_layers_dict = pan_db.db.get_table_as_dict('additional_data')
        self.additional_layers_headers = pan_db.db.get_meta_value('additional_data_headers').split(',')
        pan_db.disconnect()

        if len([h for h in self.additional_layers_headers if h not in list(self.additional_layers_dict.values())[0].keys()]):
            self.progress.end()
            raise ConfigError("Something that should never happen happened :( At least one additional data header that\
                                appears in the self table of your pan database is not in the dictionary recovered for this\
                                data from another table. Anvi'o needs an adult :(")

        # In fact we are done here since we have our `additional_layers_dict` all filled up with sweet data.
        # But if functions are initialized, we can also get a summary of gene clusters based on whether most
        # genes in them were annotated with known functions or not for a given annotation source. Of course,
        # for this to happen, we need to check whther functions were initialied prior to the call to
        # `init_additional_layer_data`.
        if not self.functions_initialized:
            # no? k. bye.
            self.progress.end()
            return

        # too many shitty nested loops here, but it is quite efficient since we work only with a dict
        # in memory
        for annotation_source in self.gene_clusters_function_sources:
            if annotation_source == 'COG_CATEGORY':
                # we don't need this one
                continue

            self.progress.update('Computing known/unknown dict for %s' % annotation_source)
            for gene_cluster_id in self.additional_layers_dict:
                hits = Counter({})
                for genome_id in self.gene_clusters_functions_dict[gene_cluster_id]:
                    for gene_callers_id in self.gene_clusters_functions_dict[gene_cluster_id][genome_id]:
                        if annotation_source in self.gene_clusters_functions_dict[gene_cluster_id][genome_id][gene_callers_id]:
                            hits[self.gene_clusters_functions_dict[gene_cluster_id][genome_id][gene_callers_id][annotation_source][0]] += 1
                        else:
                            hits['UNKNOWN'] += 1

                if not hits or hits.most_common()[0][0] == 'UNKNOWN':
                    self.additional_layers_dict[gene_cluster_id][annotation_source] = 'UNKNOWN'
                else:
                    self.additional_layers_dict[gene_cluster_id][annotation_source] = 'KNOWN'

            self.additional_layers_headers.append(annotation_source)

        self.progress.end()


    def init_gene_clusters(self):
        """Initializes the gene_clusters dictionary.

           At the end, the structure of this dictionary looks like this:

               {
                'gene_cluster_1': {'Genome_1': [gene_1, gene_2, (...)],
                                   'Genome_2': [],
                                   'Genome_3': [gene_1, gene_2],
                                   (...)}
                'gene_cluster_2': {(...)},
                (...)
               }

          This function also initializes alignment summaries for each gene
          in each gene cluster. That information is stored in the dict
          `self.gene_clusters_gene_alignments`.
        """

        self.progress.new('Initializing gene clusters')
        self.progress.update('...')

        pan_db = PanDatabase(self.pan_db_path)

        gene_clusters_long_list = pan_db.db.get_table_as_dict(t.pan_gene_clusters_table_name)

        for entry in list(gene_clusters_long_list.values()):
            genome_name = entry['genome_name']
            gene_callers_id = entry['gene_caller_id']
            gene_cluster_id = entry['gene_cluster_id']

            if gene_cluster_id not in self.gene_clusters:
                self.gene_clusters[gene_cluster_id] = {}
                for g in self.genome_names:
                    self.gene_clusters[gene_cluster_id][g] = []

            if self.gene_clusters_gene_alignments_available:
                if genome_name not in self.gene_clusters_gene_alignments:
                    self.gene_clusters_gene_alignments[genome_name] = {}

                self.gene_clusters_gene_alignments[genome_name][gene_callers_id] = entry['alignment_summary']

            self.gene_clusters[gene_cluster_id][genome_name].append(gene_callers_id)

        pan_db.disconnect()
        self.progress.end()

        self.gene_clusters_initialized = True


    def load_pan_views(self, splits_of_interest=None):
        pan_db = PanDatabase(self.pan_db_path)

        views_table = pan_db.db.get_table_as_dict(t.views_table_name)

        for view in views_table:
            table_name = views_table[view]['target_table']
            self.views[view] = {'table_name': table_name,
                                'header': pan_db.db.get_table_structure(table_name)[1:],
                                'dict': pan_db.db.get_table_as_dict(table_name, keys_of_interest=splits_of_interest)}

        pan_db.disconnect()


    def get_summary_for_gene_clusters_list(self, gene_cluster_ids):
        summary = {'genomes_contributing': set([]), 'num_gene_calls': 0, 'num_gene_clusters': 0, 'functions': {}}

        if self.functions_initialized:
            for source in self.gene_clusters_function_sources:
                summary['functions'].update({source: Counter({})})

        for gene_cluster_id in gene_cluster_ids:
            single_summary = self.get_summary_for_gene_cluster_id(gene_cluster_id)
            summary['num_gene_clusters'] += 1
            summary['genomes_contributing'] = summary['genomes_contributing'].union(single_summary['genomes_contributing'])
            summary['num_gene_calls'] += single_summary['num_gene_calls']

            if self.functions_initialized:
                for source in self.gene_clusters_function_sources:
                    for function in single_summary['functions'][source]:
                        summary['functions'][source][function] += single_summary['functions'][source][function]

        summary['genomes_contributing'] = sorted(list(summary['genomes_contributing']))

        return summary


    def get_summary_for_gene_cluster_id(self, gene_cluster_id):
        summary = {'genomes_contributing': set([]), 'num_gene_calls': 0, 'functions': {}}

        for genome_name in self.gene_clusters[gene_cluster_id]:
            num_gene_calls = len(self.gene_clusters[gene_cluster_id][genome_name])
            if num_gene_calls:
                summary['genomes_contributing'].add(genome_name)
                summary['num_gene_calls'] += num_gene_calls

        if self.functions_initialized:
            for source in self.gene_clusters_function_sources:
                summary['functions'].update({source: Counter({})})

            functions_dict = self.gene_clusters_functions_dict[gene_cluster_id]
            for genome_name in functions_dict:
                for gene_callers_id in functions_dict[genome_name]:
                    for source in functions_dict[genome_name][gene_callers_id]:
                        for function in functions_dict[genome_name][gene_callers_id][source]:
                            summary['functions'][source][function] += 1

        return summary


    def init_collection_profile(self, collection_name):
        pan_db = PanDatabase(self.pan_db_path)

        if not self.gene_clusters:
            raise ConfigError("init_collection_profile wants to initialize the collection profile for '%s', but the\
                                the gene clusters dict is kinda empty :/ Someone forgot to initialize something maybe?" \
                                        % collection_name)

        # get trimmed collection and bins_info dictionaries
        collection, bins_info, self.gene_clusters_in_pan_db_but_not_binned \
                    = self.collections.get_trimmed_dicts(collection_name, set(self.gene_clusters.keys()))

        # currently we are not really doing anything with this one, but we will be filling this up with
        # all sorts of amazing later.
        for bin_id in collection:
            self.collection_profile[bin_id] = {}

        self.progress.end()
        pan_db.disconnect()

        return collection, bins_info


class ProfileSuperclass(object):
    """Fancy super class to deal with profile db stuff.

       if you want to make use of this class directly (i.e., not as a superclass), get an instance
       like this:

            >>> import anvio.dbops as d
            >>> import argparse
            >>> args = argparse.Namespace(profile_db="/path/to/profile.db")
            >>> p = ProfileSuperclass(args)

       Alternatively, you can include a contigs database path (contigs_db) in args so you have access
       to some functions that would require that.

       Alternatively, you can define a set of split names of interest:

            >>> args.split_names_of_interest = set([split_names])
            >>> p = ProfileSuperclass(args)

       in which case some functions will initialize data only for those splits. This is one way to minimize
       the resources necessary to initialize gene_coverages if only a subset of bins in a collection is
       requested.
       """

    def __init__(self, args, r=run, p=progress):
        self.args = args
        self.run = r
        self.progress = p

        # this one is a large dictionary with coverage values for every nucletoide positon in every sample for
        # every split and initialized by the member function `init_split_coverage_values_per_nt_dict` --unless the
        # member funciton `init_gene_level_coverage_stats_dicts` is not called first, in which case it is
        # automatically initialized from within that function.
        self.split_coverage_values_per_nt_dict = None

        # these are initialized by the member function `init_gene_level_coverage_stats_dicts`. but you knew
        # that already becasue you are a smart ass.
        self.gene_level_coverage_stats_dict = {}

        # this one becomes the object that gives access to the auxiliary data ops for split coverages
        # used heavily in interactive interface to show stuff (see bottle routes and all).
        self.split_coverage_values = None

        self.auxiliary_profile_data_available = None
        self.auxiliary_data_path = None

        self.split_names = set([])
        self.item_orders = {}
        self.views = {}
        self.collection_profile = {}

        A = lambda x: args.__dict__[x] if x in args.__dict__ else None
        self.profile_db_path = A('profile_db')
        self.contigs_db_path = A('contigs_db')
        self.split_names_of_interest = A('split_names_of_interest')
        init_gene_coverages = A('init_gene_coverages')

        if self.split_names_of_interest and not isinstance(self.split_names_of_interest, type(set([]))):
            raise ConfigError("ProfileSuper says the argument `splits_of_interest` must be of type set().\
                               Someone screwed up somewhere :/")

        if not self.profile_db_path:
            self.run.warning("ProfileSuper is called with args without member profile_db. Anvi'o will assume\
                              you are a programmer, and will not raise an error. But the init function is returning\
                              prematurely. Just so you know.")
            return

        is_profile_db(self.profile_db_path)

        # we have a contigs db? let's see if it's for real.
        if self.contigs_db_path:
            is_profile_db_and_contigs_db_compatible(self.profile_db_path, self.contigs_db_path)

        self.progress.new('Initializing the profile database superclass')

        self.progress.update('Loading split names')
        self.split_names = get_split_names_in_profile_db(self.profile_db_path)

        if self.split_names == self.split_names_of_interest:
            # the user is being silly. nick that split_names_of_interest
            self.split_names_of_interest = None

        split_names_missing = (self.split_names_of_interest - self.split_names) if self.split_names_of_interest else None
        if self.split_names_of_interest and len(split_names_missing):
            self.progress.end()
            raise ConfigError("You called ProfileSuper with a `split_names_of_interest` argument, yet it contained\
                               %d split names that does not occur in the profile database. Here is an example: '%s'." % \
                                                                (len(split_names_missing), split_names_missing.pop()))

        self.progress.update('Creating an instance of the profile database')
        profile_db = ProfileDatabase(self.profile_db_path)

        self.progress.update('Setting profile self data dict')
        self.p_meta = profile_db.meta

        self.p_meta['creation_date'] = utils.get_time_to_date(self.p_meta['creation_date']) if 'creation_date' in self.p_meta else 'unknown'
        self.p_meta['samples'] = sorted([s.strip() for s in self.p_meta['samples'].split(',')])
        self.p_meta['num_samples'] = len(self.p_meta['samples'])

        if self.p_meta['contigs_ordered'] and 'available_item_orders' in self.p_meta:
            self.p_meta['available_item_orders'] = sorted([s.strip() for s in self.p_meta['available_item_orders'].split(',')])
            self.item_orders = profile_db.db.get_table_as_dict(t.item_orders_table_name)

            for item_order in self.item_orders:
                if self.item_orders[item_order]['type'] == 'basic':
                    try:
                        self.item_orders[item_order]['data'] = self.item_orders[item_order]['data'].split(',')
                    except:
                        raise ConfigError("Something is wrong with the basic order `%s` in this profile database :(" % (item_order))

        elif self.p_meta['contigs_ordered'] and 'available_item_orders' not in self.p_meta:
            self.progress.end()
            self.run.warning("Your profile database thinks the hierarchical item_order was done, yet it contains no entries\
                              for any hierarchical item_order results. This is not good. Something must have gone wrong\
                              somewhere :/ To be on the safe side, anvi'o will assume this profile database has no\
                              item_order (which is literally the case, by the way, it is just the database itself is\
                              confused about that fact --it happens to the best of us).")
            self.progress.new('Initializing the profile database superclass')

            self.p_meta['contigs_ordered'] = False
            self.p_meta['available_item_orders'] = None
            self.p_meta['default_item_order'] = None
            self.item_orders = None
        else:
            self.p_meta['available_item_orders'] = None
            self.p_meta['default_item_order'] = None
            self.item_orders = None

        profile_db.disconnect()

        self.progress.update('Accessing the auxiliary data file')
        self.auxiliary_data_path = get_auxiliary_data_path_for_profile_db(self.profile_db_path)
        if not os.path.exists(self.auxiliary_data_path):
            self.auxiliary_profile_data_available = False
        else:
            self.auxiliary_profile_data_available = True
            self.split_coverage_values = auxiliarydataops.AuxiliaryDataForSplitCoverages(self.auxiliary_data_path,
                                                                                           self.p_meta['contigs_db_hash'])

        self.progress.end()

        if init_gene_coverages:
            self.init_gene_level_coverage_stats_dicts()

        if self.auxiliary_profile_data_available:
            self.run.info('Auxiliary Data', 'Found: %s (v. %s)' % (self.auxiliary_data_path, anvio.__auxiliary_data_version__))

        if self.split_names_of_interest:
            self.run.info('Profile Super', 'Initialized with %d of %d splits: %s (v. %s)' % (len(self.split_names),
                                                                                             len(self.split_names_of_interest),
                                                                                             self.profile_db_path,
                                                                                             anvio.__profile__version__))
        else:
            self.run.info('Profile Super', 'Initialized with all %d splits: %s (v. %s)' % (len(self.split_names),
                                                                                           self.profile_db_path,
                                                                                           anvio.__profile__version__))


    def init_split_coverage_values_per_nt_dict(self):
        """This function will fill process the auxiliary data and fill this dictionary:

            - self.split_coverage_values_per_nt_dict

           If this is taking forever and you want to kill Meren, everyone will understand you.
        """

        if self.p_meta['blank']:
            self.run.warning("Someone asked gene coverages to be initialized when working with a blank profile database.\
                              Anvi'o will pretend nothing happened, and will return nothing. If you don't know what this\
                              is warning you about, just carry on.")
            return

        if not self.auxiliary_profile_data_available:
            self.run.warning("Gene-level detection and coverage values are always recovered from the auxiliary data files\
                              associated with profile databases. You don't seem to have one around for this profile database,\
                              and you shall get NO GENE COVERAGES OR ANYTHING :(")
            return

        if not self.contigs_db_path:
            self.run.warning("Someone wants to populate gene coverages data, but they called the profile super class without\
                              a contigs database path. Anvi'o will pretend nothing happened, but will return nothing back.\
                              Good luck with your downstream endeavors.")
            return

        self.progress.new('Initializing split coverage values per nt')
        self.progress.update('...')

        if self.split_names_of_interest:
            self.split_coverage_values_per_nt_dict = self.split_coverage_values.get_coverage_for_multiple_splits(self.split_names_of_interest)
        else:
            self.split_coverage_values_per_nt_dict = self.split_coverage_values.get_all()

        self.progress.end()


    def init_gene_level_coverage_stats_dicts(self, min_cov_for_detection=0, outliers_threshold=1.5, populate_nt_level_coverage=False):
        """This function will process `self.split_coverage_values_per_nt_dict` to populate
           `self.gene_level_coverage_stats_dict`.

           Note: if a `split_names_of_interest` argument is declared at the class level,
           this function will operate on those splits found in that set.
           """

        if not self.auxiliary_profile_data_available:
            raise ConfigError("Someone is asking gene level coverage stats to be computed, but then there is no auxiliary profile\
                               data does not seem to be available for this project. Yeah. That's what happens if you don't\
                               download everything from the server :(")

        contigs_db = ContigsSuperclass(self.args, r=terminal.Run(verbose=False), p=terminal.Progress(verbose=False))

        if not contigs_db.a_meta['genes_are_called']:
            self.run.warning("Well, someone wants to populate the gene coverages data, when in fact genes were not called :/\
                              Instead of giving an error, anvi'o will return prematurely, without really doing anything.")
            return

        if not contigs_db.a_meta['splits_consider_gene_calls']:
            self.run.warning("PLEASE READ THIS VERY CAREFULLY (remember, anvi'o never talks to you in CAPS, so it must be important).\
                              It seems when you generated your contigs database, you have skipped 'mindful' splitting of contigs.\
                              This means, some of the genes may be soft-broken into two or more pieces. For most things, it doesn't\
                              really matter, but here this will cause an issue as your gene coverages will average one of those splits\
                              without any biologically relevant reason. We could have done much better here, but it would have affected\
                              the performance very negatively. If you are seeing this warning, and go like 'crap, this will ruin\
                              everything because I possibly can not recover from this situation', then send us an e-mail, and we will\
                              think about whether we can be less lazy about stuff, and do things better.")

        sample_names = self.p_meta['samples']

        if not self.split_coverage_values_per_nt_dict:
            self.init_split_coverage_values_per_nt_dict()

        if self.split_names_of_interest:
            split_names = self.split_names_of_interest

            self.run.warning('A subset of genes (%d of %d, to be precise) are requested to initiate gene-level coverage stats for.\
                              No need to worry, this is just a warning in case you are as obsessed as wanting to know everything\
                              there is to know.' % (len(self.split_names_of_interest), len(self.split_names)), overwrite_verbose=True)

        else:
            split_names = self.split_names

        self.progress.new('Computing gene-level coverage stats ...')
        self.progress.update('...')

        num_splits, counter = len(split_names), 1
        # go through all the split names
        for split_name in split_names:
            if num_splits > 100 and counter % 100 == 0:
                self.progress.update('%d of %d splits ...' % (counter, num_splits))

            # recover split coverage values from the auxiliary data file:
            split_coverage = self.split_coverage_values_per_nt_dict[split_name]

            # identify entry ids for genes in `split_name`
            genes_in_splits_entries = contigs_db.split_name_to_genes_in_splits_entry_ids[split_name]

            # we have to go back, Kate :(
            if not genes_in_splits_entries:
                continue

            # we will go through each gene entry in the split
            for genes_in_splits_entry in genes_in_splits_entries:
                e = contigs_db.genes_in_splits[genes_in_splits_entry]
                gene_callers_id, gene_start, gene_stop = e['gene_callers_id'], e['start_in_split'], e['stop_in_split']
                gene_length = gene_stop - gene_start

                if gene_length <= 0:
                    raise ConfigError("What? :( How! The gene with the caller id '%d' has a length of %d :/ We are done\
                                       here!" % (gene_callers_id, gene_length))

                self.gene_level_coverage_stats_dict[gene_callers_id] = dict([(sample_name, dict([('mean_coverage', 0), ('gene_detection', 0)])) for sample_name in sample_names])

                # the magic happens here:
                for sample_name in sample_names:
                    # and recover the gene coverage array per position for a given sample:
                    gene_coverage_per_position = split_coverage[sample_name][gene_start:gene_stop]

                    mean_coverage = numpy.mean(gene_coverage_per_position)
                    detection = numpy.count_nonzero(gene_coverage_per_position) / gene_length

                    # findout outlier psitions, and get non-outliers
                    outliers_bool = get_list_of_outliers(gene_coverage_per_position, outliers_threshold)
                    non_outlier_positions = numpy.invert(outliers_bool)
                    non_outliers = gene_coverage_per_position[non_outlier_positions]

                    if not(len(non_outliers)):
                        non_outlier_mean_coverage = 0.0
                        non_outlier_coverage_std = 0.0
                    else:
                        non_outlier_mean_coverage = numpy.mean(non_outliers)
                        non_outlier_coverage_std = numpy.std(non_outliers)

                    self.gene_level_coverage_stats_dict[gene_callers_id][sample_name] = {'mean_coverage': mean_coverage,
                                                                                          'detection': detection,
                                                                                          'non_outlier_mean_coverage': non_outlier_mean_coverage,
                                                                                          'non_outlier_coverage_std':  non_outlier_coverage_std}
                    if populate_nt_level_coverage == True:
                        self.gene_level_coverage_stats_dict[gene_callers_id][sample_name]['gene_coverage_per_position'] = gene_coverage_per_position
                        self.gene_level_coverage_stats_dict[gene_callers_id][sample_name]['non_outlier_positions'] = non_outlier_positions

            counter += 1

        self.progress.end()


    def get_variability_information_for_split(self, split_name, skip_outlier_SNVs=False, return_raw_results=False):
        if not split_name in self.split_names:
            raise ConfigError("get_variability_information_for_split: The split name '%s' does not seem to be\
                                represented in this profile database. Are you sure you are looking for it\
                                in the right database?" % split_name)

        self.progress.new('Recovering variabilit information for split')
        self.progress.update('...')

        profile_db = ProfileDatabase(self.profile_db_path)
        split_variability_information = list(profile_db.db.get_some_rows_from_table_as_dict(t.variable_nts_table_name, '''split_name = "%s"''' % split_name, error_if_no_data=False).values())
        profile_db.disconnect()

        if return_raw_results:
            return split_variability_information

        # they want pretty stuff...
        d = {}

        for sample_name in self.p_meta['samples']:
            d[sample_name] = {'variability': {0: {}, 1: {}, 2: {}, 3: {}}, 'competing_nucleotides': {}}

        for e in split_variability_information:
            frequencies = utils.get_variabile_item_frequencies(e, engine='NT')
            e['n2n1ratio'], e['consensus'], e['departure_from_consensus'] = utils.get_consensus_and_departure_data(frequencies)

            if skip_outlier_SNVs and e['cov_outlier_in_contig']:
                continue

            d[e['sample_id']]['variability'][e['base_pos_in_codon']][e['pos']] = e['departure_from_reference']
            d[e['sample_id']]['competing_nucleotides'][e['pos']] = e

        self.progress.end()

        return d


    def init_collection_profile(self, collection_name):
        profile_db = ProfileDatabase(self.profile_db_path, quiet=True)

        # we only have a self.collections instance if the profile super has been inherited by summary super class.
        # the initialization of a collection profile should only be done through that module anyway. so we are
        # being cruel here, and sending the programmer back.
        if not hasattr(self, 'collections'):
            raise ConfigError("You are lost :/ You can only call `init_collection_profile` through an instance of \
                               the `SummarizerSuperClass`. Go back and come another way.")

        # get trimmed collection and bins_info dictionaries
        collection, bins_info, self.split_names_in_profile_db_but_not_binned \
                    = self.collections.get_trimmed_dicts(collection_name, self.split_names)

        for bin_id in collection:
            self.collection_profile[bin_id] = {}

        table_names = [] if self.p_meta['blank'] else [table_name for table_name in t.atomic_data_table_structure[1:-1]]

        samples_template = dict([(s, []) for s in self.p_meta['samples']])

        # anonymous function to convert single profile table dicts compatible with merged ones (#155):
        SINGLE_P = lambda d: dict([(s, dict([(self.p_meta['samples'][0], v) for v in list(d[s].values())])) for s in d])

        self.progress.new('Initializing the collection profile for "%s" ...' % collection_name)
        for table_name in table_names:
            self.progress.update('Populating collection profile for each "view" ... %s' % table_name)
            if self.p_meta['merged']:
                table_data = profile_db.db.get_table_as_dict('%s_splits' % table_name, omit_parent_column=True)
            else:
                table_data = SINGLE_P(profile_db.db.get_table_as_dict('atomic_data_splits', columns_of_interest=table_name, omit_parent_column=True))

            for bin_id in collection:
                # populate averages per bin
                averages = copy.deepcopy(samples_template)
                for split_name in collection[bin_id]:
                    if split_name not in table_data:
                        continue

                    for sample_name in samples_template:
                        averages[sample_name].append(table_data[split_name][sample_name])

                # finalize averages per bin:
                for sample_name in samples_template:
                    averages[sample_name] = numpy.mean([a or 0 for a in averages[sample_name]])

                self.collection_profile[bin_id][table_name] = averages

        # generating precent recruitment of each bin plus __splits_not_binned__ in each sample:
        if self.p_meta['merged']:
            coverage_table_data = profile_db.db.get_table_as_dict('mean_coverage_splits', omit_parent_column=True)
        else:
            coverage_table_data = SINGLE_P(profile_db.db.get_table_as_dict('atomic_data_splits', columns_of_interest="mean_coverage", omit_parent_column=True))

        self.bin_percent_recruitment_per_sample = {}
        if self.p_meta['blank']:
            pass
        else:
            for sample in self.p_meta['samples']:
                percents = {}
                all_coverages_in_sample = sum([d[sample] for d in list(coverage_table_data.values())])

                for bin_id in collection:
                    bin_coverages_in_sample = sum([coverage_table_data[split_name][sample] for split_name in collection[bin_id]])

                    if all_coverages_in_sample == 0:
                        percents[bin_id] = 0.0
                    else:
                        percents[bin_id] = bin_coverages_in_sample * 100 / all_coverages_in_sample

                splits_not_binned_coverages_in_sample = sum([coverage_table_data[split_name][sample] for split_name in self.split_names_in_profile_db_but_not_binned])

                if all_coverages_in_sample == 0:
                    percents['__splits_not_binned__'] = 0.0
                else:
                    percents['__splits_not_binned__'] = splits_not_binned_coverages_in_sample * 100 / all_coverages_in_sample

                self.bin_percent_recruitment_per_sample[sample] = percents

        self.progress.end()
        profile_db.disconnect()

        return collection, bins_info


    def load_views(self, splits_of_interest=None, omit_parent_column=False):
        profile_db = ProfileDatabase(self.profile_db_path)

        views_table = profile_db.db.get_table_as_dict(t.views_table_name)

        for view in views_table:
            table_name = views_table[view]['target_table']
            self.views[view] = {'table_name': table_name,
                                'header': profile_db.db.get_table_structure(table_name)[1:],
                                'dict': profile_db.db.get_table_as_dict(table_name, keys_of_interest=splits_of_interest, omit_parent_column=omit_parent_column)}

        profile_db.disconnect()


class DatabasesMetaclass(ProfileSuperclass, ContigsSuperclass, object):
    """Essential data to load for a given run"""
    def __init__(self, args, r=run, p=progress):
        self.args = args
        self.run = r
        self.progress = p

        filesnpaths.is_file_exists(args.contigs_db)
        filesnpaths.is_file_exists(args.profile_db)

        is_profile_db_and_contigs_db_compatible(args.profile_db, args.contigs_db)

        ContigsSuperclass.__init__(self, self.args, self.run, self.progress)
        ProfileSuperclass.__init__(self, self.args, self.run, self.progress)

        self.init_split_sequences()


####################################################################################################
#
#     DATABASES
#
####################################################################################################

class ProfileDatabase:
    """To create an empty profile database and/or access one."""
    def __init__(self, db_path, run=run, progress=progress, quiet=True):
        self.db = None
        self.db_path = db_path

        self.run = run
        self.progress = progress
        self.quiet = quiet

        self.init()


    def init(self):
        if os.path.exists(self.db_path):
            is_profile_db(self.db_path)
            self.db = db.DB(self.db_path, anvio.__profile__version__)
            meta_table = self.db.get_table_as_dict('self')
            self.meta = dict([(k, meta_table[k]['value']) for k in meta_table])

            for key in ['min_contig_length', 'SNVs_profiled', 'AA_frequencies_profiled', 'min_coverage_for_variability', 'merged', 'blank', 'contigs_ordered', 'report_variability_full', 'num_contigs', 'num_splits', 'total_length']:
                try:
                    self.meta[key] = int(self.meta[key])
                except:
                    pass

            sample_ids_list = [s.strip() for s in self.meta['samples'].split(',')]
            if 'total_reads_mapped' in self.meta:
                total_reads_mapped_list = [int(n.strip()) for n in self.meta['total_reads_mapped'].split(',')]
                self.meta['total_reads_mapped'] = dict([(sample_ids_list[i], total_reads_mapped_list[i]) for i in range(0, len(sample_ids_list))])
            else:
                self.meta['total_reads_mapped'] = dict([(sample_ids_list[i], 0) for i in range(0, len(sample_ids_list))])

            self.samples = set([s.strip() for s in self.meta['samples'].split(',')])

            self.run.info('Profile database', 'An existing database, %s, has been initiated.' % self.db_path, quiet=self.quiet)
            self.run.info('Samples', self.meta['samples'], quiet=self.quiet)
        else:
            self.db = None


    def touch(self):
        """Creates an empty profile database on disk, and sets `self.db` to access to it.

        At some point self.db.disconnect() must be called to complete the creation of the new db."""

        is_db_ok_to_create(self.db_path, 'profile')

        self.db = db.DB(self.db_path, anvio.__profile__version__, new_database=True)

        # creating empty default tables
        self.db.create_table(t.item_orders_table_name, t.item_orders_table_structure, t.item_orders_table_types)
        self.db.create_table(t.variable_nts_table_name, t.variable_nts_table_structure, t.variable_nts_table_types)
        self.db.create_table(t.variable_aas_table_name, t.variable_aas_table_structure, t.variable_aas_table_types)
        self.db.create_table(t.views_table_name, t.views_table_structure, t.views_table_types)
        self.db.create_table(t.collections_info_table_name, t.collections_info_table_structure, t.collections_info_table_types)
        self.db.create_table(t.collections_bins_info_table_name, t.collections_bins_info_table_structure, t.collections_bins_info_table_types)
        self.db.create_table(t.collections_contigs_table_name, t.collections_contigs_table_structure, t.collections_contigs_table_types)
        self.db.create_table(t.collections_splits_table_name, t.collections_splits_table_structure, t.collections_splits_table_types)
        self.db.create_table(t.states_table_name, t.states_table_structure, t.states_table_types)

        return self.db


    def create(self, meta_values={}):
        self.touch()

        for key in meta_values:
            self.db.set_meta_value(key, meta_values[key])

        self.db.set_meta_value('creation_date', time.time())

        self.disconnect()

        self.run.info('Profile database', 'A new database, %s, has been created.' % (self.db_path), quiet=self.quiet)


    def disconnect(self):
        self.db.disconnect()


class PanDatabase:
    """To create an empty pan database, and/or access to one."""
    def __init__(self, db_path, run=run, progress=progress, quiet=True):
        self.db = None
        self.db_path = db_path

        self.run = run
        self.progress = progress
        self.quiet = quiet

        self.init()


    def init(self):
        if os.path.exists(self.db_path):
            is_pan_db(self.db_path)
            self.db = db.DB(self.db_path, anvio.__pan__version__)
            meta_table = self.db.get_table_as_dict('self')
            self.meta = dict([(k, meta_table[k]['value']) for k in meta_table])

            for key in ['num_genomes', 'gene_cluster_min_occurrence', 'use_ncbi_blast', 'diamond_sensitive', 'exclude_partial_gene_calls', \
                        'num_gene_clusters', 'num_genes_in_gene_clusters', 'gene_alignments_computed', 'gene_clusters_ordered']:
                try:
                    self.meta[key] = int(self.meta[key])
                except:
                    pass

            for key in ['min_percent_identity', 'minbit', 'mcl_inflation']:
                try:
                    self.meta[key] = float(self.meta[key])
                except:
                    pass

            self.internal_genomes = [s.strip() for s in self.meta['internal_genome_names'].split(',')]
            self.external_genomes = [s.strip() for s in self.meta['external_genome_names'].split(',')]
            self.genomes = self.internal_genomes + self.external_genomes

            self.run.info('Pan database', 'An existing database, %s, has been initiated.' % self.db_path, quiet=self.quiet)
            self.run.info('Genomes', '%d found' % len(self.genomes), quiet=self.quiet)
        else:
            self.db = None


    def create(self, meta_values={}):
        is_db_ok_to_create(self.db_path, 'pan')

        self.db = db.DB(self.db_path, anvio.__pan__version__, new_database=True)

        for key in meta_values:
            self.db.set_meta_value(key, meta_values[key])

        self.db.set_meta_value('creation_date', time.time())

        # know thyself
        self.db.set_meta_value('db_type', 'pan')

        # creating empty default tables for pan specific operations:
        self.db.create_table(t.pan_gene_clusters_table_name, t.pan_gene_clusters_table_structure, t.pan_gene_clusters_table_types)

        # creating empty default tables for standard anvi'o profiles
        self.db.create_table(t.item_orders_table_name, t.item_orders_table_structure, t.item_orders_table_types)
        self.db.create_table(t.views_table_name, t.views_table_structure, t.views_table_types)
        self.db.create_table(t.collections_info_table_name, t.collections_info_table_structure, t.collections_info_table_types)
        self.db.create_table(t.collections_bins_info_table_name, t.collections_bins_info_table_structure, t.collections_bins_info_table_types)
        self.db.create_table(t.collections_contigs_table_name, t.collections_contigs_table_structure, t.collections_contigs_table_types)
        self.db.create_table(t.collections_splits_table_name, t.collections_splits_table_structure, t.collections_splits_table_types)
        self.db.create_table(t.states_table_name, t.states_table_structure, t.states_table_types)

        self.disconnect()

        self.run.info('Pan database', 'A new database, %s, has been created.' % (self.db_path), quiet=self.quiet)


    def disconnect(self):
        self.db.disconnect()


class ContigsDatabase:
    """To create an empty contigs database and/or access one."""
    def __init__(self, db_path, run=run, progress=progress, quiet=True, skip_init=False):
        self.db = None
        self.db_path = db_path

        self.run = run
        self.progress = progress
        self.quiet = quiet

        self.meta = {}

        if not skip_init:
            self.init()


    def init(self):
        if os.path.exists(self.db_path):
            is_contigs_db(self.db_path)
            self.db = db.DB(self.db_path, anvio.__contigs__version__)
            meta_table = self.db.get_table_as_dict('self')
            self.meta = dict([(k, meta_table[k]['value']) for k in meta_table])

            for key in ['split_length', 'kmer_size', 'total_length', 'num_splits', 'num_contigs', 'genes_are_called', 'splits_consider_gene_calls']:
                self.meta[key] = int(self.meta[key])

            self.meta['gene_function_sources'] = [s.strip() for s in self.meta['gene_function_sources'].split(',')] if self.meta['gene_function_sources'] else None

            if 'creation_date' not in self.meta:
                raise ConfigError("The contigs database ('%s') seems to be corrupted :/ This happens if the process that\
                                    that generates the database ends prematurely. Most probably, you will need to generate\
                                    the contigs database from scratch. Sorry!" % (self.db_path))

            self.run.info('Contigs database', 'An existing database, %s, has been initiated.' % self.db_path, quiet=self.quiet)
            self.run.info('Number of contigs', self.meta['num_contigs'], quiet=self.quiet)
            self.run.info('Number of splits', self.meta['num_splits'], quiet=self.quiet)
            self.run.info('Total number of nucleotides', self.meta['total_length'], quiet=self.quiet)
            self.run.info('Split length', self.meta['split_length'], quiet=self.quiet)
        else:
            self.db = None


    def get_date(self):
        return time.time()


    def get_hash(self):
        return '%08x' % random.randrange(16**8)


    def touch(self):
        """Creates an empty contigs database on disk, and sets `self.db` to access to it.

        At some point self.db.disconnect() must be called to complete the creation of the new db."""

        is_db_ok_to_create(self.db_path, 'contigs')

        self.db = db.DB(self.db_path, anvio.__contigs__version__, new_database=True)

        # creating empty default tables
        self.db.create_table(t.hmm_hits_table_name, t.hmm_hits_table_structure, t.hmm_hits_table_types)
        self.db.create_table(t.hmm_hits_info_table_name, t.hmm_hits_info_table_structure, t.hmm_hits_info_table_types)
        self.db.create_table(t.hmm_hits_splits_table_name, t.hmm_hits_splits_table_structure, t.hmm_hits_splits_table_types)
        self.db.create_table(t.collections_info_table_name, t.collections_info_table_structure, t.collections_info_table_types)
        self.db.create_table(t.collections_bins_info_table_name, t.collections_bins_info_table_structure, t.collections_bins_info_table_types)
        self.db.create_table(t.collections_contigs_table_name, t.collections_contigs_table_structure, t.collections_contigs_table_types)
        self.db.create_table(t.collections_splits_table_name, t.collections_splits_table_structure, t.collections_splits_table_types)
        self.db.create_table(t.genes_in_contigs_table_name, t.genes_in_contigs_table_structure, t.genes_in_contigs_table_types)
        self.db.create_table(t.genes_in_splits_table_name, t.genes_in_splits_table_structure, t.genes_in_splits_table_types)
        self.db.create_table(t.splits_taxonomy_table_name, t.splits_taxonomy_table_structure, t.splits_taxonomy_table_types)
        self.db.create_table(t.taxon_names_table_name, t.taxon_names_table_structure, t.taxon_names_table_types)
        self.db.create_table(t.genes_taxonomy_table_name, t.genes_taxonomy_table_structure, t.genes_taxonomy_table_types)
        self.db.create_table(t.contig_sequences_table_name, t.contig_sequences_table_structure, t.contig_sequences_table_types)
        self.db.create_table(t.gene_function_calls_table_name, t.gene_function_calls_table_structure, t.gene_function_calls_table_types)
        self.db.create_table(t.gene_amino_acid_sequences_table_name, t.gene_amino_acid_sequences_table_structure, t.gene_amino_acid_sequences_table_types)
        self.db.create_table(t.genes_in_splits_summary_table_name, t.genes_in_splits_summary_table_structure, t.genes_in_splits_summary_table_types)
        self.db.create_table(t.splits_info_table_name, t.splits_info_table_structure, t.splits_info_table_types)
        self.db.create_table(t.contigs_info_table_name, t.contigs_info_table_structure, t.contigs_info_table_types)
        self.db.create_table(t.nt_position_info_table_name, t.nt_position_info_table_structure, t.nt_position_info_table_types)

        return self.db


    def create(self, args):
        A = lambda x: args.__dict__[x] if x in args.__dict__ else None
        contigs_fasta = A('contigs_fasta')
        project_name = A('project_name')
        description_file_path = A('description')
        split_length = A('split_length')
        kmer_size = A('kmer_size')
        skip_gene_calling = A('skip_gene_calling')
        external_gene_calls = A('external_gene_calls')
        skip_mindful_splitting = A('skip_mindful_splitting')
        ignore_internal_stop_codons = A('ignore_internal_stop_codons')
        debug = A('debug')

        if external_gene_calls:
            filesnpaths.is_file_exists(external_gene_calls)

        if external_gene_calls and skip_gene_calling:
            raise ConfigError("You provided a file for external gene calls, and used requested gene calling to be\
                                skipped. Please make up your mind.")

        if not project_name:
            raise ConfigError("Sorry, you must provide a project name for your contigs database :/")

        if description_file_path:
            filesnpaths.is_file_plain_text(description_file_path)
            description = open(os.path.abspath(description_file_path), 'rU').read()
        else:
            description = ''

        filesnpaths.is_file_fasta_formatted(contigs_fasta)
        contigs_fasta = os.path.abspath(contigs_fasta)

        # go throught he FASTA file to make sure there are no surprises with deflines and sequence lengths.
        self.progress.new('Checking deflines and contig lengths')
        self.progress.update('tick tock ...')
        fasta = u.SequenceSource(contigs_fasta)
        while next(fasta):
            if not utils.check_contig_names(fasta.id, dont_raise=True):
                self.progress.end()
                raise ConfigError("At least one of the deflines in your FASTA File does not comply with the 'simple deflines'\
                                    requirement of anvi'o. You can either use the script `anvi-script-reformat-fasta` to take\
                                    care of this issue, or read this section in the tutorial to understand the reason behind\
                                    this requirement (anvi'o is very upset for making you do this): %s" % \
                                        ('http://merenlab.org/2016/06/22/anvio-tutorial-v2/#take-a-look-at-your-fasta-file'))

            if len(fasta.seq) < kmer_size:
                self.progress.end()
                raise ConfigError("At least one of the contigs in your input FASTA '%s' is shorter than the k-mer size. The k\
                                    is %d, and your contig is like %d :/ Anvi'o will not judge you for whatever you are doing\
                                    with such short contigs, but the length of each contig must be at least as long as your `k` for\
                                    k-mer analyis. You can use the script `anvi-script-reformat-fasta` to get rid of very short\
                                    contigs if you like." % (contigs_fasta, kmer_size, len(fasta.seq)))
        fasta.close()
        self.progress.end()

        all_ids_in_FASTA = utils.get_all_ids_from_fasta(contigs_fasta)
        if len(all_ids_in_FASTA) != len(set(all_ids_in_FASTA)):
            raise ConfigError("Every contig in the input FASTA file must have a unique ID. You know...")

        if not split_length:
            raise ConfigError("Creating a new contigs database requires split length information to be\
                                provided. But the ContigsDatabase class was called to create one without this\
                                bit of information. Not cool.")

        if not os.path.exists(contigs_fasta):
            raise ConfigError("Creating a new contigs database requires a FASTA file with contigs to be provided.")

        try:
            split_length = int(split_length)
        except:
            raise ConfigError("Split size must be an integer.")

        if split_length <= 0:
            split_length = sys.maxsize

        try:
            kmer_size = int(kmer_size)
        except:
            raise ConfigError("K-mer size must be an integer.")
        if kmer_size < 2 or kmer_size > 8:
            raise ConfigError("We like our k-mer sizes between 2 and 8, sorry! (but then you can always change the\
                                source code if you are not happy to be told what you can't do, let us know how it goes!).")

        if skip_gene_calling:
            skip_mindful_splitting = True

        # create a blank contigs database on disk, and set the self.db
        self.touch()

        # know thyself
        self.db.set_meta_value('db_type', 'contigs')
        self.db.set_meta_value('project_name', project_name)
        self.db.set_meta_value('description', description)

        # this will be the unique information that will be passed downstream whenever this db is used:
        contigs_db_hash = self.get_hash()
        self.db.set_meta_value('contigs_db_hash', contigs_db_hash)

        # set split length variable in the meta table
        self.db.set_meta_value('split_length', split_length)

        # let the user see what's up
        self.run.info('Name', project_name, mc='green')
        self.run.info('Description', os.path.abspath(description_file_path) if description_file_path else 'No description is given', mc='green')
        self.run.info('Input FASTA file', contigs_fasta)
        self.run.info('Split Length', pp(split_length))
        self.run.info('K-mer size', kmer_size)
        self.run.info('Skip gene calling?', skip_gene_calling)
        self.run.info('External gene calls provided?', external_gene_calls)
        self.run.info('Ignoring internal stop codons?', ignore_internal_stop_codons)
        self.run.info('Splitting pays attention to gene calls?', (not skip_mindful_splitting))

        # first things first: do the gene calling on contigs. this part is important. we are doing the
        # gene calling first. so we understand wher genes start and end. this information will guide the
        # arrangement of the breakpoint of splits
        genes_in_contigs_dict = {}
        contig_name_to_gene_start_stops = {}
        if not skip_gene_calling:
            # temporarily disconnect to perform gene calls
            self.db.disconnect()

            gene_calls_tables = TablesForGeneCalls(self.db_path, contigs_fasta, debug=debug)

            # if the user provided a file for external gene calls, use it. otherwise do the gene calling yourself.
            if external_gene_calls:
                gene_calls_tables.use_external_gene_calls_to_populate_genes_in_contigs_table(input_file_path=external_gene_calls, ignore_internal_stop_codons=ignore_internal_stop_codons)
            else:
                gene_calls_tables.call_genes_and_populate_genes_in_contigs_table()

            # reconnect and learn about what's done
            self.db = db.DB(self.db_path, anvio.__contigs__version__)

            genes_in_contigs_dict = self.db.get_table_as_dict(t.genes_in_contigs_table_name)

            for gene_unique_id in genes_in_contigs_dict:
                e = genes_in_contigs_dict[gene_unique_id]
                if e['contig'] not in contig_name_to_gene_start_stops:
                    contig_name_to_gene_start_stops[e['contig']] = set([])

                contig_name_to_gene_start_stops[e['contig']].add((gene_unique_id, e['start'], e['stop']), )


        # here we will process each item in the contigs fasta file.
        fasta = u.SequenceSource(contigs_fasta)
        db_entries_contig_sequences = []

        contigs_kmer_table = KMerTablesForContigsAndSplits('kmer_contigs', k=kmer_size)
        splits_kmer_table = KMerTablesForContigsAndSplits('kmer_splits', k=kmer_size)
        nt_positions_table = TableForNtPositions()
        contigs_info_table = InfoTableForContigs(split_length)
        splits_info_table = InfoTableForSplits()

        recovered_split_lengths = []

        # THE INFAMOUS GEN CONTGS DB LOOP (because it is so costly, we call it South Loop)
        self.progress.new('The South Loop')
        fasta.reset()
        while next(fasta):
            contig_name = fasta.id
            contig_sequence = fasta.seq

            self.progress.update('Contig "%d" ' % fasta.pos)

            genes_in_contig = contig_name_to_gene_start_stops[contig_name] if contig_name in contig_name_to_gene_start_stops else set([])

            self.progress.append('has %d genes, ' % len(genes_in_contig))
            if skip_mindful_splitting:
                contig_length, split_start_stops, contig_gc_content = contigs_info_table.append(contig_name, contig_sequence, set([]))
            else:
                contig_length, split_start_stops, contig_gc_content = contigs_info_table.append(contig_name, contig_sequence, genes_in_contig)

            # let's keep an eye on the returned split lengths
            if len(split_start_stops) > 1:
                recovered_split_lengths.extend([s[1] - s[0] for s in split_start_stops])

            self.progress.append('and %d nts. Now computing: auxiliary ... ' % contig_length)
            if genes_in_contig:
                nt_position_info_list = self.compress_nt_position_info(contig_length, genes_in_contig, genes_in_contigs_dict)
                nt_positions_table.append(contig_name, nt_position_info_list)

            contig_kmer_freq = contigs_kmer_table.get_kmer_freq(contig_sequence)

            self.progress.append('k-mers ...')
            for order in range(0, len(split_start_stops)):
                start, end = split_start_stops[order]
                split_name = contigops.gen_split_name(contig_name, order)

                # this is very confusing, because both contigs_kmer_table and splits_kmer_able in fact
                # holds kmer values for splits only. in one table, each split has a kmer value of their
                # contigs (to not lose the genomic context while item_order based on kmers), in the other
                # one each split holds its own kmer value.
                contigs_kmer_table.append(split_name, contig_sequence[start:end], kmer_freq=contig_kmer_freq)
                splits_kmer_table.append(split_name, contig_sequence[start:end])

                splits_info_table.append(split_name, contig_sequence[start:end], order, start, end, contig_gc_content, contig_name)

            db_entries_contig_sequences.append((contig_name, contig_sequence), )

        self.progress.end()

        self.db.set_meta_value('kmer_size', kmer_size)
        nt_positions_table.store(self.db)
        contigs_kmer_table.store(self.db)
        splits_kmer_table.store(self.db)
        contigs_info_table.store(self.db)
        splits_info_table.store(self.db)

        self.db._exec_many('''INSERT INTO %s VALUES (?,?)''' % t.contig_sequences_table_name, db_entries_contig_sequences)

        # set some useful meta values:
        self.db.set_meta_value('num_contigs', contigs_info_table.total_contigs)
        self.db.set_meta_value('total_length', contigs_info_table.total_nts)
        self.db.set_meta_value('num_splits', splits_info_table.total_splits)
        self.db.set_meta_value('taxonomy_source', None)
        self.db.set_meta_value('gene_function_sources', None)
        self.db.set_meta_value('genes_are_called', (not skip_gene_calling))
        self.db.set_meta_value('splits_consider_gene_calls', (not skip_mindful_splitting))
        self.db.set_meta_value('creation_date', self.get_date())
        self.disconnect()

        if not skip_gene_calling:
            gene_calls_tables.populate_genes_in_splits_tables()

        self.run.info('Contigs database', 'A new database, %s, has been created.' % (self.db_path), quiet=self.quiet)
        self.run.info('Number of contigs', contigs_info_table.total_contigs, quiet=self.quiet)
        self.run.info('Number of splits', splits_info_table.total_splits, quiet=self.quiet)
        self.run.info('Total number of nucleotides', contigs_info_table.total_nts, quiet=self.quiet)
        self.run.info('Gene calling step skipped', skip_gene_calling, quiet=self.quiet)
        self.run.info("Splits broke genes (non-mindful mode)", skip_mindful_splitting, quiet=self.quiet)
        self.run.info('Desired split length (what the user wanted)', split_length, quiet=self.quiet)
        self.run.info("Average split length (wnat anvi'o gave back)", (int(round(numpy.mean(recovered_split_lengths)))) \
                                                                        if recovered_split_lengths \
                                                                            else "(Anvi'o did not create any splits)", quiet=self.quiet)


    def compress_nt_position_info(self, contig_length, genes_in_contig, genes_in_contigs_dict):
        """This function compresses information regarding each nucleotide position in a given contig
           into a small int. Every nucleotide position is represented by four bits depending on whether
           they occur in a complete opoen reading frame, and which base they correspond to in a codon.

                0000
                ||||
                ||| \
                |||   Third codon?
                || \
                ||   Second codon?
                | \
                |   First codon?
                 \
                   Whether the position in a partial gene call

           8: int('1000', 2); nt position is in a partial gene call
           4: int('0100', 2); nt position is in a complete gene call, and is at the 1st position in the codon
           2: int('0010', 2); nt position is in a complete gene call, and is at the 2nd position in the codon
           1: int('0001', 2); nt position is in a complete gene call, and is at the 3rd position in the codon
        """

        # first we create a list of zeros for each position of the contig
        nt_position_info_list = [0] * contig_length

        for gene_unique_id, start, stop in genes_in_contig:
            gene_call = genes_in_contigs_dict[gene_unique_id]

            # if the gene call is a partial one, meaning the gene was cut at the beginning or
            # at the end of the contig, we are not going to try to make sense of synonymous /
            # non-synonmous bases in that. the clients who wish to use these variables must also
            # be careful about the difference
            if gene_call['partial']:
                for nt_position in range(start, stop):
                    nt_position_info_list[nt_position] = 8
                continue

            if gene_call['direction'] == 'f':
                for nt_position in range(start, stop, 3):
                    nt_position_info_list[nt_position] = 4
                    nt_position_info_list[nt_position + 1] = 2
                    nt_position_info_list[nt_position + 2] = 1
            elif gene_call['direction'] == 'r':
                for nt_position in range(stop - 1, start - 1, -3):
                    nt_position_info_list[nt_position] = 4
                    nt_position_info_list[nt_position - 1] = 2
                    nt_position_info_list[nt_position - 2] = 1

        return nt_position_info_list


    def disconnect(self):
        self.db.disconnect()


class SamplesInformationDatabase:
    """To create an empty samples information database and/or access one.

       The purpose of this database is to deal with sample-specific information. Such as
       how should samples be organized in the interactive interface, or what environmental
       data available about them?
    """
    def __init__(self, db_path, run=run, progress=progress, quiet=True):
        self.db = None
        self.db_path = db_path

        self.run = run
        self.progress = progress
        self.quiet = quiet

        self.meta = {}
        self.init()


    def init(self):
        if not self.db_path:
            raise ConfigError("When SamplesInformationDatabase is called, the db_path parameter cannot be\
                                'None' type :/")

        if os.path.exists(self.db_path):
            is_samples_db(self.db_path)
            self.db = db.DB(self.db_path, anvio.__samples__version__)
            meta_table = self.db.get_table_as_dict('self')
            self.meta = dict([(k, meta_table[k]['value']) for k in meta_table])
            self.samples = set([s.strip() for s in self.meta['samples'].split(',')])
            self.sample_names_for_order = set([s.strip() for s in self.meta['sample_names_for_order'].split(',')]) \
                                                if self.meta['sample_names_for_order'] else self.samples
            self.samples_information_default_layer_order = self.meta['samples_information_default_layer_order'].split(',')

            self.run.info('Samples information database', 'An existing database, %s, has been initiated.' % self.db_path, quiet=self.quiet)
        else:
            self.db = None


    def get_samples_information_and_order_dicts(self):
        if not self.db:
            raise ConfigError("The samples database has not been initialized. You are doing something wrong :/")

        samples = samplesops.SamplesInformation(run=self.run, progress=self.progress, quiet=self.quiet)

        samples_information_dict = samples.recover_samples_information_dict(self.db.get_table_as_dict(t.samples_information_table_name, error_if_no_data=False),
                                                                            self.db.get_table_as_dict(t.samples_attribute_aliases_table_name, error_if_no_data=False))
        samples_order_dict = self.db.get_table_as_dict(t.samples_order_table_name)

        return samples_information_dict, samples_order_dict


    def get_samples_information_default_layer_order(self):
        if not self.db:
            raise ConfigError("The samples database has not been initialized. You are doing something wrong :/")

        return self.samples_information_default_layer_order


    def create(self, samples_information_path=None, samples_order_path=None, single_order_path=None, single_order_name=None):
        is_db_ok_to_create(self.db_path, 'samples')

        samples = samplesops.SamplesInformation(run=self.run, progress=self.progress, quiet=self.quiet)
        samples.populate_from_input_files(samples_information_path, samples_order_path, single_order_path, single_order_name)

        self.db = db.DB(self.db_path, anvio.__samples__version__, new_database=True)

        self.write_samples_to_database(samples)

        self.run.info('Samples information database', 'A new samples information database, %s, has been created.' % (self.db_path), quiet=self.quiet)
        self.run.info('Number of samples', len(samples.sample_names), quiet=self.quiet)
        self.run.info('Number of organizations', len(list(samples.samples_order_dict.keys())), quiet=self.quiet)


    def export_samples_db_files(self, order_output_path='samples-order.txt', information_output_path='samples-information.txt', output_file_prefix=None):
        """Export whatever information is stored in a ginve anvi'o samples database"""

        samples_information_dict, samples_order_dict = self.get_samples_information_and_order_dicts()

        if output_file_prefix:
            order_output_path = output_file_prefix + '-' + order_output_path
            information_output_path = output_file_prefix + '-' + information_output_path

        filesnpaths.is_output_file_writable(order_output_path)
        filesnpaths.is_output_file_writable(information_output_path)

        utils.store_dict_as_TAB_delimited_file(samples_order_dict, order_output_path, headers=['attributes', 'basic', 'newick'])
        utils.store_dict_as_TAB_delimited_file(samples_information_dict, information_output_path, headers=['samples'] + sorted(list(list(samples_information_dict.values())[0].keys())))

        self.run.info('Samples information file', information_output_path, mc='green')
        self.run.info('Samples order file', order_output_path, mc='green')


    def update(self, samples_information_path=None, samples_order_path=None, single_order_path=None, single_order_name=None):
        # first recover what is already in the database
        samples_information_dict, samples_order_dict = self.get_samples_information_and_order_dicts()

        # inherit a samples object and update its member dicts:
        samples = samplesops.SamplesInformation(run=self.run, progress=self.progress, quiet=self.quiet)
        samples.samples_order_dict = samples_order_dict
        samples.samples_information_dict = samples_information_dict

        # add what we have now
        samples.populate_from_input_files(samples_information_path, samples_order_path, single_order_path, single_order_name)

        self.db = db.DB(self.db_path, anvio.__samples__version__, new_database=False)

        self.write_samples_to_database(samples, update=True)

        self.run.info('Samples information database', 'Samples information database, %s, has been updated.' % (self.db_path), quiet=self.quiet)
        self.run.info('Number of samples', len(samples.sample_names), quiet=self.quiet)
        self.run.info('Number of organizations', len(list(samples.samples_order_dict.keys())), quiet=self.quiet)


    def write_samples_to_database(self, samples, update=False):
        if update:
            self.db.drop_table(t.samples_order_table_name)
            self.db.drop_table(t.samples_attribute_aliases_table_name)
            self.db.drop_table(t.samples_information_table_name)

            self.db.remove_meta_key_value_pair('samples')
            self.db.remove_meta_key_value_pair('available_orders')
            self.db.remove_meta_key_value_pair('sample_names_for_order')
            self.db.remove_meta_key_value_pair('samples_information_default_layer_order')
        else:
            # know thyself
            self.db.set_meta_value('db_type', 'samples_information')

            # set some useful meta values:
            self.db.set_meta_value('creation_date', time.time())


        # first create the easy one: the samples_order table.
        available_orders = list(samples.samples_order_dict.keys())
        db_entries = [(attribute, samples.samples_order_dict[attribute]['basic'], samples.samples_order_dict[attribute]['newick']) for attribute in samples.samples_order_dict]
        self.db.create_table(t.samples_order_table_name, t.samples_order_table_structure, t.samples_order_table_types)
        self.db._exec_many('''INSERT INTO %s VALUES (?,?,?)''' % t.samples_order_table_name, db_entries)
        self.db.set_meta_value('available_orders', ','.join(available_orders))

        # then create the table that holds aliases for sample attributes:
        self.db.create_table(t.samples_attribute_aliases_table_name, t.samples_attribute_aliases_table_structure, t.samples_attribute_aliases_table_types)
        db_entries = sorted([(alias, samples.aliases_to_attributes_dict[alias]) for alias in samples.aliases_to_attributes_dict])
        self.db._exec_many('''INSERT INTO %s VALUES (?,?)''' % t.samples_attribute_aliases_table_name, db_entries)

        # then, create the harder one: the samples_information table.
        aliases = sorted(samples.aliases_to_attributes_dict.keys())
        samples_information_table_structure = ['samples'] + sorted(aliases)
        samples_information_table_types = ['str'] + ['str'] * len(aliases)
        self.db.create_table(t.samples_information_table_name, samples_information_table_structure, samples_information_table_types)
        db_entries = [tuple([sample] + [samples.samples_information_dict[sample][h] for h in samples_information_table_structure[1:]]) for sample in samples.samples_information_dict]
        self.db._exec_many('''INSERT INTO %s VALUES (%s)''' % (t.samples_information_table_name, ','.join(['?'] * len(samples_information_table_structure))), db_entries)

        # store samples described into the self table
        self.db.set_meta_value('samples', ','.join(samples.sample_names) if samples.sample_names else None)
        self.db.set_meta_value('sample_names_for_order', ','.join(samples.sample_names_in_samples_order_file) if samples.sample_names_in_samples_order_file else None)
        self.db.set_meta_value('samples_information_default_layer_order', ','.join(samples.samples_information_default_layer_order) if hasattr(samples, 'samples_information_default_layer_order') else None)

        self.disconnect()

    def disconnect(self):
        self.db.disconnect()


####################################################################################################
#
#     TABLES
#
####################################################################################################


class InfoTableForContigs:
    def __init__(self, split_length):
        self.db_entries = []
        self.total_nts = 0
        self.total_contigs = 0
        self.split_length = split_length


    def append(self, seq_id, sequence, gene_start_stops=None):
        sequence_length = len(sequence)
        gc_content = utils.get_GC_content_for_sequence(sequence)

        # how many splits will there be?
        split_start_stops = utils.get_split_start_stops(sequence_length, self.split_length, gene_start_stops)

        self.total_nts += sequence_length
        self.total_contigs += 1
        db_entry = tuple([seq_id, sequence_length, gc_content, len(split_start_stops)])
        self.db_entries.append(db_entry)

        return (sequence_length, split_start_stops, gc_content)


    def store(self, db):
        if len(self.db_entries):
            db._exec_many('''INSERT INTO %s VALUES (%s)''' % (t.contigs_info_table_name, (','.join(['?'] * len(self.db_entries[0])))), self.db_entries)


class InfoTableForSplits:
    def __init__(self):
        self.db_entries = []
        self.total_splits = 0


    def append(self, seq_id, sequence, order, start, end, parent_gc_content, parent):
        self.total_splits += 1
        sequence_length = len(sequence)
        db_entry = tuple([seq_id, order, start, end, sequence_length, utils.get_GC_content_for_sequence(sequence), parent_gc_content, parent])
        self.db_entries.append(db_entry)


    def store(self, db):
        if len(self.db_entries):
            db._exec_many('''INSERT INTO %s VALUES (%s)''' % (t.splits_info_table_name, (','.join(['?'] * len(self.db_entries[0])))), self.db_entries)


class KMerTablesForContigsAndSplits:
    def __init__(self, table_name, k=4):
        self.table_name = table_name
        self.kmers_class = kmers.KMers(k)
        self.kmers = sorted(list(self.kmers_class.kmers[k]))

        self.kmer_dict = {}
        self.db_entries = []

        self.kmers_table_structure = ['contig'] + self.kmers
        self.kmers_table_types = ['text'] + ['numeric'] * len(self.kmers)


    def get_kmer_freq(self, sequence):
        return self.kmers_class.get_kmer_frequency(sequence, dist_metric_safe=True)


    def append(self, seq_id, sequence, kmer_freq=None):
        if not kmer_freq:
            kmer_freq = self.kmers_class.get_kmer_frequency(sequence, dist_metric_safe=True)

        db_entry = tuple([seq_id] + [kmer_freq[kmer] for kmer in self.kmers])
        self.db_entries.append(db_entry)


    def store(self, db):
        db.create_table(self.table_name, self.kmers_table_structure, self.kmers_table_types)
        db._exec_many('''INSERT INTO %s VALUES (%s)''' % (self.table_name, (','.join(['?'] * len(self.kmers_table_structure)))), self.db_entries)


class TablesForViews(Table):
    def __init__(self, db_path, run=run, progress=progress):
        self.db_path = db_path

        Table.__init__(self, self.db_path, get_required_version_for_db(db_path), run, progress)


    def create_new_view(self, data_dict, table_name, table_structure, table_types, view_name=None, append_mode=False):
        """Creates a new view table, and adds an entry for it into the 'views' table.

        Entries in 'views' table appear in various places in the interface. However, we also generate
        view tables to store the type of data we do not wish to display on interfaces, but be able
        access from various other modules. A good example to this is the item_order recipes. When we
        profile a sample, we treat every stplit as their own entity with respect to their mean coverage.
        Although it is great for visualization purposes, it is not useful for item_order purposes since in
        most cases we wish splits to stay together in item_order output. Hence, we create a mean_coverage_splits
        table, where each split holds their own coverage, and we create a mean_coverage_contigs table where each
        split has the coverage of their parent. Clearly the second table is not useful to display. When a table
        is not added as an entry to the 'views' table, then it only exists in the database for other purposes
        than displaying it.

        If a new view does not have a 'view_id', it is not added the 'views' table to provide that flexibility.
        """

        anvio_db = DBClassFactory().get_db_object(self.db_path)

        views_in_db = anvio_db.db.get_table_as_dict(t.views_table_name)

        if not append_mode:
            if view_name and view_name in views_in_db:
                raise ConfigError("TablesForViews speaking: Yo yo yo. You already have a view in the db called '%s'.\
                                    You can't create another one before you get rid of the existing one, because rules."\
                                                                            % view_name)

            # first create the data table:
            anvio_db.db.drop_table(table_name)

        try:
            anvio_db.db.create_table(table_name, table_structure, table_types)
        except:
            if not append_mode:
                raise ConfigError("Table already exists")

        db_entries = [tuple([item] + [data_dict[item][h] for h in table_structure[1:]]) for item in data_dict]
        anvio_db.db._exec_many('''INSERT INTO %s VALUES (%s)''' % (table_name, ','.join(['?'] * len(table_structure))), db_entries)

        if view_name and view_name not in views_in_db:
            anvio_db.db._exec('''INSERT INTO %s VALUES (?,?)''' % t.views_table_name, (view_name, table_name))

        anvio_db.disconnect()


    def remove(self, view_name, table_names_to_blank=[]):
        anvio_db = DBClassFactory().get_db_object(self.db_path)
        anvio_db.db._exec('''DELETE FROM %s WHERE view_id = "%s"''' % (t.views_table_name, view_name))
        for table_name in table_names_to_blank:
            if table_name in anvio_db.db.get_table_names():
                anvio_db.db._exec('''DELETE FROM %s''' % table_name)
        anvio_db.disconnect()


class TableForVariability(Table):
    def __init__(self, db_path, run=run, progress=progress):
        self.db_path = db_path
        self.run = run
        self.progress = progress

        Table.__init__(self, self.db_path, get_required_version_for_db(db_path), run=self.run, progress=self.progress)

        self.num_entries = 0
        self.db_entries = []
        self.set_next_available_id(t.variable_nts_table_name)


    def append(self, profile, quiet=False):
        db_entry = tuple([self.next_id(t.variable_nts_table_name)] + [profile[h] for h in t.variable_nts_table_structure[1:]])
        self.db_entries.append(db_entry)
        self.num_entries += 1
        if not quiet and self.num_entries % 100 == 0:
            self.progress.update('Information for %d SNV sites have been added ...' % self.num_entries)


    def store(self):
        profile_db = ProfileDatabase(self.db_path)
        profile_db.db._exec_many('''INSERT INTO %s VALUES (?,?,?,?,?,?,?,?,?,?,?,?,?,?,?,?,?,?,?,?,?)''' % t.variable_nts_table_name, self.db_entries)
        profile_db.disconnect()


class AA_counts(ContigsSuperclass):
    def __init__(self, args, run=run, progress=progress):
        self.args = args
        self.run = run
        self.progress = progress

        A = lambda x: args.__dict__[x] if x in args.__dict__ else None
        self.profile_db_path = A('profile_db')
        self.contigs_db_path = A('contigs_db')
        self.output_file_path = A('output_file')
        self.collection_name = A('collection_name')
        self.bin_ids_file_path = A('bin_ids_file')
        self.contigs_of_interest_file_path = A('contigs_of_interest')
        self.genes_of_interest_file_path = A('gene_caller_ids')

        if self.output_file_path:
            filesnpaths.is_output_file_writable(self.output_file_path)

        self.counts_dict = {}

        # init contigs bro
        ContigsSuperclass.__init__(self, self.args, self.run, self.progress)

        error_msg = "You mixed up optional stuff :/ Please read the help."
        if self.profile_db_path:
            if self.contigs_of_interest_file_path or self.genes_of_interest_file_path:
                raise ConfigError(error_msg)
            self.__AA_counts_for_bins()
        elif self.contigs_of_interest_file_path:
            if self.profile_db_path or self.genes_of_interest_file_path:
                raise ConfigError(error_msg)
            self.__AA_counts_for_contigs()
        elif self.genes_of_interest_file_path:
            if self.profile_db_path or self.contigs_of_interest_file_path:
                raise ConfigError(error_msg)
            self.__AA_counts_for_genes()
        else:
            self.__AA_counts_for_the_contigs_db()


    def __AA_counts_for_bins(self):
        if not self.collection_name:
            raise ConfigError("You must declare a collection name along with the profile database.")

        profile_db = ProfileDatabase(self.profile_db_path)
        collections_info_table = profile_db.db.get_table_as_dict(t.collections_info_table_name)
        collections_splits_table = profile_db.db.get_table_as_dict(t.collections_splits_table_name)
        profile_db.disconnect()

        if not len(collections_info_table):
            raise ConfigError("There are no collections stored in the profile database :/")

        if not self.collection_name in collections_info_table:
            valid_collections = ', '.join(list(collections_info_table.keys()))
            raise ConfigError("'%s' is not a valid collection name. But %s: '%s'." \
                                    % (self.collection_name,
                                       'these are' if len(valid_collections) > 1 else 'this is',
                                       valid_collections))

        bin_names_in_collection = collections_info_table[self.collection_name]['bin_names'].split(',')

        if self.bin_ids_file_path:
            filesnpaths.is_file_exists(self.bin_ids_file_path)
            bin_names_of_interest = [line.strip() for line in open(self.bin_ids_file_path).readlines()]

            missing_bins = [b for b in bin_names_of_interest if b not in bin_names_in_collection]
            if len(missing_bins):
                raise ConfigError("Some bin names you declared do not appear to be in the collection %s." \
                                            % self.collection_name)
        else:
            bin_names_of_interest = bin_names_in_collection

        collection_dict = utils.get_filtered_dict(collections_splits_table, 'collection_name', set([self.collection_name]))
        collection_dict = utils.get_filtered_dict(collection_dict, 'bin_name', set(bin_names_of_interest))

        split_name_per_bin_dict = {}
        for bin_name in bin_names_of_interest:
            split_name_per_bin_dict[bin_name] = set([])

        for e in list(collection_dict.values()):
            split_name_per_bin_dict[e['bin_name']].add(e['split'])

        for bin_name in bin_names_of_interest:
            self.counts_dict[bin_name] = self.get_AA_counts_dict(split_names=set(split_name_per_bin_dict[bin_name]))['counts']


    def __AA_counts_for_contigs(self):
        filesnpaths.is_file_exists(self.contigs_of_interest_file_path)

        contigs_of_interest = [line.strip() for line in open(self.contigs_of_interest_file_path).readlines()]

        missing_contigs = [True for c in contigs_of_interest if c not in self.contigs_basic_info]
        if missing_contigs:
            raise ConfigError("Some contig names you declared do not seem to be present in the contigs\
                                database :(")

        for contig_name in contigs_of_interest:
            self.counts_dict[contig_name] = self.get_AA_counts_dict(contig_names=set([contig_name]))['counts']


    def __AA_counts_for_genes(self):
        filesnpaths.is_file_exists(self.genes_of_interest_file_path)

        try:
            genes_of_interest = [int(line.strip()) for line in open(self.genes_of_interest_file_path).readlines()]
        except:
            raise ConfigError("Gene call ids in your genes of interest file does not resemble anvi'o gene\
                                call ids (I tried to int them, and it didn't work!)")

        for gene_call in genes_of_interest:
            self.counts_dict[gene_call] = self.get_AA_counts_dict(gene_caller_ids=set([gene_call]))['counts']


    def __AA_counts_for_the_contigs_db(self):
        self.counts_dict[self.args.contigs_db] = self.get_AA_counts_dict()['counts']


    def report(self):
        if self.args.output_file:
            header = ['source'] + sorted(list(self.counts_dict.values())[0].keys())
            utils.store_dict_as_TAB_delimited_file(self.counts_dict, self.args.output_file, header)
            self.run.info('Output', self.args.output_file)

        return self.counts_dict


class TableForAAFrequencies(Table):
    def __init__(self, db_path, run=run, progress=progress):
        self.db_path = db_path
        self.run = run
        self.progress = progress

        Table.__init__(self, self.db_path, get_required_version_for_db(db_path), run=self.run, progress=self.progress)

        self.num_entries = 0
        self.db_entries = []
        self.set_next_available_id(t.variable_aas_table_name)


    def append(self, profile):
        db_entry = tuple([self.next_id(t.variable_aas_table_name)] + [profile[h] for h in t.variable_aas_table_structure[1:]])
        self.db_entries.append(db_entry)
        self.num_entries += 1
        if self.num_entries % 100 == 0:
            self.progress.update('Information for %d codons have been added ...' % self.num_entries)


    def store(self):
        profile_db = ProfileDatabase(self.db_path)
        profile_db.db._exec_many('''INSERT INTO %s VALUES (%s)''' % (t.variable_aas_table_name, ','.join(['?'] * len(t.variable_aas_table_structure))), self.db_entries)
        profile_db.disconnect()


class TablesForGeneCalls(Table):
    def __init__(self, db_path, contigs_fasta=None, run=run, progress=progress, debug=False):
        self.run = run
        self.progress = progress
        self.db_path = db_path
        self.contigs_fasta = contigs_fasta
        self.debug = debug

        is_contigs_db(self.db_path)

        if self.contigs_fasta:
            filesnpaths.is_file_exists(self.contigs_fasta)
            filesnpaths.is_file_fasta_formatted(self.contigs_fasta)


    def check_gene_calls_dict(self, gene_calls_dict):
        if not isinstance(gene_calls_dict, type({})):
            raise ConfigError("Gene calls dict must be a dict instance :/")

        try:
            [int(g) for g in list(gene_calls_dict.keys())]
        except ValueError:
            raise ConfigError("Keys of a gene calls dict must be integers!")

        if False in [x['direction'] in ['f', 'r'] for x in list(gene_calls_dict.values())]:
            raise ConfigError("The values in 'direction' column can't be anything but 'f' (for forward)\
                                or 'r' (for reverse). You have other stuff, and it is not cool.")

        if False in [x['stop'] > x['start'] for x in list(gene_calls_dict.values())]:
            raise ConfigError("For each gene call, the stop position must be bigger than the start position.\
                                Your gene calls dict does not conform to that. If you have reverse gene calls\
                                you must use the 'direction' column to declare that.")

        if False in [(x['stop'] - float(x['start'])) % 3.0 == 0 for x in list(gene_calls_dict.values())]:
            raise ConfigError("Something is wrong with your gene calls. For every gene call, the (stop - start)\
                                should be multiply of 3. It is not the case for all, which is a deal breaker.")


    def use_external_gene_calls_to_populate_genes_in_contigs_table(self, input_file_path, gene_calls_dict=None, ignore_internal_stop_codons=False):
        """Add genes to the contigs database.

           Either provide an `input_file_path` for external gene calls, or provide an
           external gene calls dictionary. The format should follow this:

                {
                  "1": {
                      "contig": "contig_name",
                      "start": 20,
                      "stop": 1544,
                      "direction": "f",
                      "partial": 0,
                      "source": "source_name",
                      "version": "unknown"
                  },

                  "2": {
                    (...)
                  },

                (...)
                }

            If you provide a `gene_calls_dict`, they will be APPENDED to the database. So you
            need to make sure gene caller ids in your dict does not overlap with the ones in
            the database.

        """

        # by default we assume that this is a pristine run. but if the user sends a dictionary
        append_to_the_db = False

        gene_calls_found = False
        # let's do a rigorous check whether the user provided a gene_calls_dict.
        if (gene_calls_dict is not None and gene_calls_dict is not False):
            if not isinstance(gene_calls_dict, dict):
                raise ConfigError("'Use external gene calls' function received a non-empty gene_calls_dict object,\
                                    but it is of type '%s', and not '%s'" % (type(gene_calls_dict), type({})))

            # congrats, we have a dict.
            gene_calls_found = True

            if not len(gene_calls_dict):
                # but it is empty ... silly user.
                self.run.info_single("'Use external gene calls' function found an empty gene calls dict, returning\
                                      prematurely and assuming you know what's up. If you don't, stop here and try to\
                                      identify what decisions you've made might have led you to this weird point your\
                                      workflow (or 'life', totally up to you and your mood, but anvi'o thinks you've\
                                      done great so far.", nl_before=1, nl_after=1)
                return


        if (not input_file_path and not gene_calls_found) or (input_file_path and gene_calls_found):
            raise ConfigError("You must provide either an input file, or an gene calls dict to process external\
                               gene calls. You called `use_external_gene_calls_to_populate_genes_in_contigs_table`\
                               with wrong parameters.")

        Table.__init__(self, self.db_path, anvio.__contigs__version__, self.run, self.progress, simple=True)

        # take care of gene calls dict
        if not gene_calls_found:
            gene_calls_dict = utils.get_TAB_delimited_file_as_dictionary(input_file_path,
                                                                         expected_fields=t.genes_in_contigs_table_structure,
                                                                         only_expected_fields=True,
                                                                         column_mapping=[int, str, int, int, str, int, str, str])

            if not len(gene_calls_dict):
                raise ConfigError("You provided an external gene calls file, but it returned zero gene calls. Assuming that\
                                   this is an error, anvi'o will stop here and complain. If this is not an error and you\
                                   in fact expected this, the proper way of doing this is to use `--skip-gene-calls` flag,\
                                   instead of providing an emtpy external gene calls file. You don't agree? You need this\
                                   for some weird step for you weird pipeline? Let us know, and we will consider changing\
                                   this.")

            self.run.info("External gene calls", "%d gene calls recovered and will be processed." % len(gene_calls_dict))
        else:
            # FIXME: we need to make sure the gene caller ids in the incoming directory is not going to
            #        overwrite an existing gene call. Something like this would have returned the
            #        current max, which could be cross-checked with what's in the dict:
            #
            #            contigs_db = ContigsDatabase(self.db_path)
            #            next_id = contigs_db.db.get_max_value_in_column('genes_in_contigs', 'gene_callers_id') + 1
            #            contigs_db.disconnect()
            append_to_the_db = True

        # recover amino acid sequences. during this operation we are going to have to read all contig sequences
        # into the damn memory. anvi'o is doing a pretty bad job with memory management :(
        amino_acid_sequences = {}

        contig_sequences = {}
        if self.contigs_fasta:
            fasta = u.SequenceSource(self.contigs_fasta)
            while next(fasta):
                contig_sequences[fasta.id] = {'sequence': fasta.seq}
            fasta.close()
        else:
            class Args: None
            args = Args()
            args.contigs_db = self.db_path
            contigs_db = ContigsSuperclass(args, r=terminal.Run(verbose=False))
            contigs_db.init_contig_sequences()
            contig_sequences = contigs_db.contig_sequences

        num_genes_with_internal_stops = 0
        number_of_impartial_gene_calls = 0
        for gene_callers_id in gene_calls_dict:
            gene_call = gene_calls_dict[gene_callers_id]
            contig_name = gene_call['contig']

            if contig_name not in contig_sequences:
                # remove the partial contigs database so things don't get screwed later
                os.remove(self.db_path)
                raise ConfigError("You are in big trouble :( The contig name '%s' in your external gene callers file\
                                    does not appear to be in the contigs FASTA file. How did this happen?" % contig_name)

            if gene_call['partial']:
                amino_acid_sequences[gene_callers_id] = ''
                number_of_impartial_gene_calls += 1
                continue

            sequence = contig_sequences[contig_name]['sequence'][gene_call['start']:gene_call['stop']]
            if gene_call['direction'] == 'r':
                sequence = utils.rev_comp(sequence)

            amino_acid_sequence = utils.get_DNA_sequence_translated(sequence, gene_callers_id)

            # check if there are any internal stops:
            if amino_acid_sequence.find('*') > -1:
                if ignore_internal_stop_codons:
                    amino_acid_sequence = amino_acid_sequence.replace('*', 'X')
                    num_genes_with_internal_stops += 1
                else:
                    os.remove(self.db_path)
                    raise ConfigError("Oops. Anvi'o run into an amino acid seqeunce (that corresponds to the gene callers id '%s')\
                                       which had an internal stop codon :/ This usually indicates that your external gene calls\
                                       have problems. If you still want to continue, you can ask anvi'o to ignore internal stop\
                                       codons on your own risk. It will probably look very ugly on your screen, but here is the\
                                       DNA sequence for that gene in case you don't trust anvi'o (which only would be fair since\
                                       anvi'o does not trust you either): %s" % (str(gene_callers_id), sequence))

            amino_acid_sequences[gene_callers_id] = amino_acid_sequence

        # populate genes_in_contigs, and gene_amino_acid_sequences table in contigs db.
        self.populate_genes_in_contigs_table(gene_calls_dict, amino_acid_sequences, append_to_the_db=append_to_the_db)

        if num_genes_with_internal_stops:
            percent_genes_with_internal_stops = num_genes_with_internal_stops * 100.0 / len(gene_calls_dict)
            self.run.warning("Please read this carefully: Your external gene calls contained open reading frames with internal\
                              stop codons, and you asked anvi'o to ignore those. Anvi'o replaced internal stop codons with 'X'\
                              characters, and stored them in the contigs database that way. %d of your genes, which corresponded\
                              to %.2f%% of the total %d genes, had internal stop codons. We hope you are happy." % \
                                        (num_genes_with_internal_stops, percent_genes_with_internal_stops, len(gene_calls_dict)))

        if number_of_impartial_gene_calls:
            self.run.warning('%d of your %d gene calls were impartial, hence the translated amino acid sequences for those\
                              were not stored in the database.' % (number_of_impartial_gene_calls, len(gene_calls_dict)))


    def call_genes_and_populate_genes_in_contigs_table(self, gene_caller='prodigal'):
        Table.__init__(self, self.db_path, anvio.__contigs__version__, run, progress, simple=True)

        # get gene calls and amino acid sequences
        gene_calls_dict, amino_acid_sequences = self.run_gene_caller(gene_caller)

        # make sure the returning gene calls dict is proper
        self.check_gene_calls_dict(gene_calls_dict)

        # populate genes_in_contigs, and gene_amino_acid_sequences table in contigs db.
        self.populate_genes_in_contigs_table(gene_calls_dict, amino_acid_sequences)


    def run_gene_caller(self, gene_caller='prodigal'):
        """Runs gene caller, and returns gene_calls_dict, and amino acid sequences."""
        remove_fasta_after_processing = False

        if not self.contigs_fasta:
            self.contigs_fasta = self.export_sequences_table_in_db_into_FASTA_file()
            remove_fasta_after_processing = True

        if self.debug:
            self.run.info_single('--debug flag is [ON], which means temporary directories generated by\
                                 this run will not be removed', nl_after=2)

        gene_caller = genecalling.GeneCaller(self.contigs_fasta, gene_caller=gene_caller, debug=self.debug)

        gene_calls_dict, amino_acid_sequences = gene_caller.process()

        if not self.debug and remove_fasta_after_processing:
            os.remove(self.contigs_fasta)

        return gene_calls_dict, amino_acid_sequences


    def populate_genes_in_contigs_table(self, gene_calls_dict, amino_acid_sequences, append_to_the_db=False):
        contigs_db = db.DB(self.db_path, anvio.__contigs__version__)

        if not append_to_the_db:
            contigs_db._exec('''DELETE FROM %s''' % (t.genes_in_contigs_table_name))
            contigs_db._exec('''DELETE FROM %s''' % (t.gene_amino_acid_sequences_table_name))
        else:
            # so we are in the append mode. We must remove all the previous entries from genes in contigs
            # that matches to the incoming sources. otherwhise we may end up with many duplicates in the db.
            sources = set([v['source'] for v in gene_calls_dict.values()])
            for source in sources:
                contigs_db._exec('''DELETE FROM %s WHERE source = "%s"''' % (t.genes_in_contigs_table_name, source))

        self.progress.new('Processing')
        self.progress.update('Entering %d gene calls into the db ...' % (len(gene_calls_dict)))

        db_entries = [tuple([entry_id] + [gene_calls_dict[entry_id][h] for h in t.genes_in_contigs_table_structure[1:]]) for entry_id in gene_calls_dict]
        contigs_db._exec_many('''INSERT INTO %s VALUES (?,?,?,?,?,?,?,?)''' % t.genes_in_contigs_table_name, db_entries)

        db_entries = [tuple([entry_id] + [amino_acid_sequences[entry_id]]) for entry_id in gene_calls_dict]
        contigs_db._exec_many('''INSERT INTO %s VALUES (?,?)''' % t.gene_amino_acid_sequences_table_name, db_entries)

        self.progress.end()

        contigs_db.disconnect()


    def populate_genes_in_splits_tables(self):
        Table.__init__(self, self.db_path, anvio.__contigs__version__, run, progress)
        self.init_gene_calls_dict()

        genes_in_splits = GenesInSplits()
        # build a dictionary for fast access to all genes identified within a contig
        gene_calls_in_contigs_dict = {}
        for gene_callers_id in self.gene_calls_dict:
            contig = self.gene_calls_dict[gene_callers_id]['contig']
            if contig in gene_calls_in_contigs_dict:
                gene_calls_in_contigs_dict[contig].add(gene_callers_id)
            else:
                gene_calls_in_contigs_dict[contig] = set([gene_callers_id])

        contigs_without_any_gene_calls = list(set(self.contigs_info.keys()) - set(gene_calls_in_contigs_dict.keys()))
        run.info('Contigs with at least one gene call', '%d of %d (%.1f%%)' % (len(gene_calls_in_contigs_dict),
                                                                               len(self.contigs_info),
                                                                               len(gene_calls_in_contigs_dict) * 100.0 / len(self.contigs_info)))

        for contig in contigs_without_any_gene_calls:
            gene_calls_in_contigs_dict[contig] = set([])

        splits_dict = {}
        for contig in self.contigs_info:
            for split_name in self.contig_name_to_splits[contig]:
                start = self.splits_info[split_name]['start']
                stop = self.splits_info[split_name]['end']

                gene_start_stops = []
                # here we go through all genes in the contig and identify the all the ones that happen to be in
                # this particular split to generate summarized info for each split. BUT one important that is done
                # in the following loop is genes_in_splits.add call, which populates GenesInSplits class.
                for gene_callers_id in gene_calls_in_contigs_dict[contig]:
                    if self.gene_calls_dict[gene_callers_id]['stop'] > start and self.gene_calls_dict[gene_callers_id]['start'] < stop:
                        gene_start_stops.append((self.gene_calls_dict[gene_callers_id]['start'], self.gene_calls_dict[gene_callers_id]['stop']), )
                        genes_in_splits.add(split_name, start, stop, gene_callers_id, self.gene_calls_dict[gene_callers_id]['start'], self.gene_calls_dict[gene_callers_id]['stop'])

                # here we identify genes that are associated with a split even if one base of the gene spills into
                # the defined start or stop of a split, which means, split N, will include genes A, B and C in this
                # scenario:
                #
                # contig: (...)------[ gene A ]--------[     gene B    ]----[gene C]---------[    gene D    ]-----(...)
                #         (...)----------x---------------------------------------x--------------------------------(...)
                #                        ^ (split N start)                       ^ (split N stop)
                #                        |                                       |
                #                        |<-              split N              ->|
                #
                # however, when looking at the coding versus non-coding nucleotide ratios in a split, we have to make
                # sure that only the relevant portion of gene A and gene C is counted:
                total_coding_nts = 0
                for gene_start, gene_stop in gene_start_stops:
                    total_coding_nts += (gene_stop if gene_stop < stop else stop) - (gene_start if gene_start > start else start)

                splits_dict[split_name] = {'num_genes': len(gene_start_stops),
                                           'avg_gene_length': numpy.mean([(l[1] - l[0]) for l in gene_start_stops]) if len(gene_start_stops) else 0.0,
                                           'ratio_coding': total_coding_nts * 1.0 / (stop - start),
                                           }

        # open connection
        contigs_db = ContigsDatabase(self.db_path)
        # push raw entries for splits table
        db_entries = [tuple([split] + [splits_dict[split][h] for h in t.genes_in_splits_summary_table_structure[1:]]) for split in splits_dict]
        contigs_db.db._exec_many('''INSERT INTO %s VALUES (?,?,?,?)''' % t.genes_in_splits_summary_table_name, db_entries)

        # push entries for genes in splits table
        db_entries = [tuple([entry_id] + [genes_in_splits.splits_to_prots[entry_id][h] for h in t.genes_in_splits_table_structure[1:]]) for entry_id in genes_in_splits.splits_to_prots]
        contigs_db.db._exec_many('''INSERT INTO %s VALUES (?,?,?,?,?,?)''' % t.genes_in_splits_table_name, db_entries)
        # disconnect
        contigs_db.disconnect()


class TablesForHMMHits(Table):
    def __init__(self, db_path, num_threads_to_use=1, run=run, progress=progress):
        self.num_threads_to_use = num_threads_to_use
        self.db_path = db_path

        self.debug = False

        Table.__init__(self, self.db_path, anvio.__contigs__version__, run, progress)

        if not self.genes_are_called:
            raise ConfigError("It seems the contigs database '%s' was created with '--skip-gene-calling' flag.\
                                Nothing to do here :/" % (self.db_path))

        self.init_gene_calls_dict()

        if not len(self.gene_calls_dict):
            raise ConfigError("Tables that should contain gene calls are empty. Which probably means the gene\
                                caller reported no genes for your contigs.")

        self.set_next_available_id(t.hmm_hits_table_name)
        self.set_next_available_id(t.hmm_hits_splits_table_name)


    def populate_search_tables(self, sources={}):
        # if we end up generating a temporary file for amino acid sequences:
        if not len(sources):
            import anvio.data.hmm
            sources = anvio.data.hmm.sources

        if not sources:
            return

        target_files_dict = {}

        tmp_directory_path = filesnpaths.get_temp_directory_path()

        # here we will go through targets and populate target_files_dict based on what we find among them.
        targets = set([s['target'] for s in list(sources.values())])
        for target in targets:

            alphabet, context = utils.anvio_hmm_target_term_to_alphabet_and_context(target)

            self.run.info('Target found', '%s:%s' % (alphabet, context))

            class Args: pass
            args = Args()
            args.contigs_db = self.db_path
            contigs_db = ContigsSuperclass(args)

            if context == 'GENE':
                if alphabet == 'AA':
                    target_files_dict['AA:GENE'] = os.path.join(tmp_directory_path, 'aa_gene_sequences.fa')
                    self.export_sequences_table_in_db_into_FASTA_file(t.gene_amino_acid_sequences_table_name, output_file_path=target_files_dict['AA:GENE'])
                else:
                    target_files_dict['%s:GENE' % alphabet] = os.path.join(tmp_directory_path, '%s_gene_sequences.fa' % alphabet)
                    contigs_db.gen_FASTA_file_of_sequences_for_gene_caller_ids(output_file_path=target_files_dict['%s:GENE' % alphabet],
                                                                               simple_headers=True,
                                                                               rna_alphabet=True if alphabet=='RNA' else False)
            elif context == 'CONTIG':
                if alphabet == 'AA':
                    raise ConfigError("You are somewhere you shouldn't be. You came here because you thought it would be OK\
                                       to ask for AA sequences in the CONTIG context. The answer to that is 'no, thanks'. If\
                                       you think this is dumb, please let us know.")
                else:
                    target_files_dict['%s:CONTIG' % alphabet] = os.path.join(tmp_directory_path, '%s_contig_sequences.fa' % alphabet)
                    utils.export_sequences_from_contigs_db(self.db_path,
                                                           target_files_dict['%s:CONTIG' % alphabet],
                                                           rna_alphabet=True if alphabet=='RNA' else False)

        commander = HMMer(target_files_dict, num_threads_to_use=self.num_threads_to_use)

        for source in sources:
            alphabet, context = utils.anvio_hmm_target_term_to_alphabet_and_context(sources[source]['target'])

            kind_of_search = sources[source]['kind']
            domain = sources[source]['domain']
            all_genes_searched_against = sources[source]['genes']
            hmm_model = sources[source]['model']
            reference = sources[source]['ref']

            hmm_scan_hits_txt = commander.run_hmmscan(source,
                                                      alphabet,
                                                      context,
                                                      kind_of_search,
                                                      domain,
                                                      all_genes_searched_against,
                                                      hmm_model,
                                                      reference)

            if not hmm_scan_hits_txt:
                search_results_dict = {}
            else:
                parser = parser_modules['search']['hmmscan'](hmm_scan_hits_txt, alphabet=alphabet, context=context)
                search_results_dict = parser.get_search_results()

            if not len(search_results_dict):
                run.info_single("The HMM source '%s' returned 0 hits. SAD (but it's stil OK)." % source, nl_before=1)


            if context == 'CONTIG':
                # we are in trouble here. because our search results dictionary contains no gene calls, but contig
                # names that contain our hits. on the other hand, the rest of the code outside of this if statement
                # expects a `search_results_dict` with gene callers id in it. so there are two things we need to do
                # to do. one is to come up with some new gene calls and add them to the contigs database. so things
                # will go smoothly downstream. two, we will need to update our `search_results_dict` so it looks
                # like a a dictionary the rest of the code expects with `gene_callers_id` fields. both of these
                # steps are going to be taken care of in the following function. magic.

                self.run.warning("Alright! You just called an HMM profile that runs on contigs. Because it is not\
                                 working with anvi'o gene calls directly, the resulting hits will need to be added\
                                 as 'new gene calls' into the contigs database. This is a new feature, and if it\
                                 starts screwing things up for you please let us know. Other than that you're pretty\
                                 much golden. Carry on.",
                                 header="Psst. Your fancy HMM profile '%s' speaking" % source,
                                 lc="green")

                num_hits_before = len(search_results_dict)
                search_results_dict = utils.get_pruned_HMM_hits_dict(search_results_dict)
                num_hits_after = len(search_results_dict)

                if num_hits_before != num_hits_after:
                    self.run.info('Pruned', '%d out of %d hits were removed due to redundancy' % (num_hits_before - num_hits_after, num_hits_before))

                search_results_dict = self.add_new_gene_calls_to_contigs_db_and_update_serach_results_dict(kind_of_search, search_results_dict)

            self.append(source, reference, kind_of_search, domain, all_genes_searched_against, search_results_dict)

        if not self.debug:
            commander.clean_tmp_dirs()
            for v in list(target_files_dict.values()):
                os.remove(v)


    def add_new_gene_calls_to_contigs_db_and_update_serach_results_dict(self, source, search_results_dict):
        """Add new gene calls to the contigs database and update the HMM `search_results_dict`.

           When we are looking for HMM hits in the context of CONTIGS, our hits do not
           related to the gene calls we already have in a given contigs database. One
           slution is to add additional gene calls for a given set of HMM hits to keep
           them in the database."""

        # we will first learn the next available id in the gene callers table
        contigs_db = ContigsDatabase(self.db_path)
        next_id = contigs_db.db.get_max_value_in_column('genes_in_contigs', 'gene_callers_id') + 1
        contigs_db.disconnect()

        additional_gene_calls = {}
        for e in search_results_dict.values():
            start = e['start']
            stop = e['stop']

            if stop > start:
                direction = 'f'
            else:
                direction = 'r'
                stop, start = start, stop

            partial = 0 if ((stop - start) % 3 == 0) else 1

            # add a new gene call in to the dictionary
            additional_gene_calls[next_id] = {'contig': e['contig_name'],
                                              'start': start,
                                              'stop': stop,
                                              'direction': direction,
                                              'partial': partial,
                                              'source': source,
                                              'version': 'unknown'
                                            }

            # update the search results dictionary with gene callers id:
            e['gene_callers_id'] = next_id

            # update the next available gene callers id:
            next_id += 1

        # update the contigs db with the gene calls in `additional_gene_calls` dict.
        gene_calls_table = TablesForGeneCalls(self.db_path, run=terminal.Run(verbose=False))
        gene_calls_table.use_external_gene_calls_to_populate_genes_in_contigs_table(input_file_path=None,
                                                                                    gene_calls_dict=additional_gene_calls,
                                                                                    ignore_internal_stop_codons=True)
        gene_calls_table.populate_genes_in_splits_tables()

        # refresh the gene calls dict
        self.init_gene_calls_dict()

        self.run.info('Gene calls added to db', '%d (from source "%s")' % (len(additional_gene_calls), source))

        return search_results_dict


    def append(self, source, reference, kind_of_search, domain, all_genes, search_results_dict):
        # we want to define unique identifiers for each gene first. this information will be used to track genes that will
        # break into multiple pieces due to arbitrary split boundaries. while doing that, we will add the 'source' info
        # into the dictionary, so it perfectly matches to the table structure

        for entry_id in search_results_dict:
            hit = search_results_dict[entry_id]

            gene_call = self.gene_calls_dict[hit['gene_callers_id']]

            hit['gene_unique_identifier'] = hashlib.sha224('_'.join([gene_call['contig'], hit['gene_name'], str(gene_call['start']), str(gene_call['stop'])]).encode('utf-8')).hexdigest()
            hit['source'] = source

        self.delete_entries_for_key('source', source, [t.hmm_hits_info_table_name, t.hmm_hits_table_name, t.hmm_hits_splits_table_name])

        contigs_db = ContigsDatabase(self.db_path)

        # push information about this search result into serach_info table.
        db_entries = [source, reference, kind_of_search, domain, ', '.join(all_genes)]
        contigs_db.db._exec('''INSERT INTO %s VALUES (?,?,?,?,?)''' % t.hmm_hits_info_table_name, db_entries)

        # if our search results were empty, we can return from here.
        if not len(search_results_dict):
            contigs_db.disconnect()
            return

        # then populate serach_data table for each contig.
        db_entries = []
        for hit in list(search_results_dict.values()):
            entry_id = self.next_id(t.hmm_hits_table_name)
            db_entries.append(tuple([entry_id] + [hit[h] for h in t.hmm_hits_table_structure[1:]]))
            # tiny hack here: for each hit, we are generating a unique id (`entry_id`), and feeding that information
            #                 back into the dictionary to pass it to processing of splits, so each split-level
            #                 entry knows who is their parent.
            hit['hmm_hit_entry_id'] = entry_id

        contigs_db.db._exec_many('''INSERT INTO %s VALUES (?,?,?,?,?,?,?)''' % t.hmm_hits_table_name, db_entries)

        db_entries = self.process_splits(search_results_dict)
        contigs_db.db._exec_many('''INSERT INTO %s VALUES (?,?,?,?,?)''' % t.hmm_hits_splits_table_name, db_entries)

        contigs_db.disconnect()


    def process_splits(self, search_results_dict):
        hits_per_contig = {}
        for hit in list(search_results_dict.values()):
            contig_name = self.gene_calls_dict[hit['gene_callers_id']]['contig']

            if contig_name in hits_per_contig:
                hits_per_contig[contig_name].append(hit)
            else:
                hits_per_contig[contig_name] = [hit]

        db_entries_for_splits = []

        for contig in self.contigs_info:
            if contig not in hits_per_contig:
                # no hits for this contig. pity!
                continue

            for split_name in self.contig_name_to_splits[contig]:
                split_start = self.splits_info[split_name]['start']
                split_stop = self.splits_info[split_name]['end']

                # FIXME: this really needs some explanation.
                for hit in hits_per_contig[contig]:
                    hit_start = self.gene_calls_dict[hit['gene_callers_id']]['start']
                    hit_stop = self.gene_calls_dict[hit['gene_callers_id']]['stop']

                    if hit_stop > split_start and hit_start < split_stop:
                        gene_length = hit_stop - hit_start
                        # if only a part of the gene is in the split:
                        start_in_split = (split_start if hit_start < split_start else hit_start) - split_start
                        stop_in_split = (split_stop if hit_stop > split_stop else hit_stop) - split_start
                        percentage_in_split = (stop_in_split - start_in_split) * 100.0 / gene_length

                        db_entry = tuple([self.next_id(t.hmm_hits_splits_table_name), hit['hmm_hit_entry_id'], split_name, percentage_in_split, hit['source']])
                        db_entries_for_splits.append(db_entry)

        return db_entries_for_splits


class TablesForCollections(Table):
    """Populates the collections_* tables, where collections of bins of contigs and splits are kept"""
    def __init__(self, db_path, run=run, progress=progress):
        self.db_path = db_path

        Table.__init__(self, self.db_path, get_required_version_for_db(db_path), run, progress)

        # set these dudes so we have access to unique IDs:
        self.set_next_available_id(t.collections_bins_info_table_name)
        self.set_next_available_id(t.collections_contigs_table_name)
        self.set_next_available_id(t.collections_splits_table_name)


    def delete(self, collection_name):
        utils.is_this_name_OK_for_database('collection name', collection_name, stringent=False)

        # remove any pre-existing information for 'collection_name'
        self.delete_entries_for_key('collection_name', collection_name, [t.collections_info_table_name, t.collections_contigs_table_name, t.collections_splits_table_name, t.collections_bins_info_table_name])


    def append(self, collection_name, collection_dict, bins_info_dict={}):
        utils.is_this_name_OK_for_database('collection name', collection_name, stringent=False)

        if bins_info_dict:
            if set(collection_dict.keys()) - set(bins_info_dict.keys()):
                raise ConfigError('Bins in the collection dict do not match to the ones in the bins info dict.\
                                    They do not have to be identical, but for each bin id, there must be a unique\
                                    entry in the bins informaiton dict. There is something wrong with your input :/')

        # remove any pre-existing information for 'collection_name'
        self.delete(collection_name)

        num_splits_in_collection_dict = sum([len(splits) for splits in list(collection_dict.values())])
        splits_in_collection_dict = set(list(chain.from_iterable(list(collection_dict.values()))))
        if len(splits_in_collection_dict) != num_splits_in_collection_dict:
            raise ConfigError("TablesForCollections::append: %d of the split or contig IDs appear more than once in\
                                your collections input. It is unclear to anvi'o how did you manage to do this, but we\
                                cannot go anywhere with this :/" % (num_splits_in_collection_dict - len(splits_in_collection_dict)))

        database = db.DB(self.db_path, get_required_version_for_db(self.db_path))

        # how many clusters are defined in 'collection_dict'?
        bin_names = list(collection_dict.keys())

        # push information about this search result into serach_info table.
        db_entries = tuple([collection_name, num_splits_in_collection_dict, len(bin_names), ','.join(bin_names)])
        database._exec('''INSERT INTO %s VALUES (?,?,?,?)''' % t.collections_info_table_name, db_entries)

        if not bins_info_dict:
            colors = utils.get_random_colors_dict(bin_names)
            for bin_name in bin_names:
                bins_info_dict[bin_name] = {'html_color': colors[bin_name], 'source': 'UNKNOWN'}

        # populate bins info table.
        db_entries = [(self.next_id(t.collections_bins_info_table_name), collection_name, b, bins_info_dict[b]['source'], bins_info_dict[b]['html_color']) for b in bin_names]
        database._exec_many('''INSERT INTO %s VALUES (?,?,?,?,?)''' % t.collections_bins_info_table_name, db_entries)

        # populate splits table
        db_entries = []
        for bin_name in collection_dict:
            for split_name in collection_dict[bin_name]:
                db_entries.append(tuple([self.next_id(t.collections_splits_table_name), collection_name, split_name, bin_name]))
        database._exec_many('''INSERT INTO %s VALUES (?,?,?,?)''' % t.collections_splits_table_name, db_entries)
        num_splits = len(db_entries)


        # FIXME: This function can be called to populate the contigs database (via anvi-populate-collections), or
        # the profile database. when it is contigs database, the superclass Table has the self.splits_info variable
        # set when it is initialized. however, the Table instance is missing self.splis when it is initialized with
        # the profile database. hence some special controls for contigs db (note that collections_contigs_table is
        # only populated in the contigs database):
        if self.db_type == 'contigs':
            splits_only_in_collection_dict = [c for c in splits_in_collection_dict if c not in self.splits_info]
            splits_only_in_db = [c for c in self.splits_info if c not in splits_in_collection_dict]

            if len(splits_only_in_collection_dict):
                self.run.warning('%d of %d splits found in "%s" results are not in the database. This may be OK,\
                                          but you must be the judge of it. If this is somewhat surprising, please use caution\
                                          and make sure all is fine before going forward with you analysis.'\
                                                % (len(splits_only_in_collection_dict), len(splits_in_collection_dict), collection_name))

            if len(splits_only_in_db):
                self.run.warning('%d of %d splits found in the database were missing from the "%s" results. If this\
                                          does not make any sense, please make sure you know why before going any further.'\
                                                % (len(splits_only_in_db), len(self.splits_info), collection_name))

            # then populate contigs table.
            db_entries = self.process_contigs(collection_name, collection_dict)
            database._exec_many('''INSERT INTO %s VALUES (?,?,?,?)''' % t.collections_contigs_table_name, db_entries)

        database.disconnect()

        self.run.info('Collections', 'The collection "%s" that describes %s splits has been successfully added to the database at "%s".'\
                                        % (collection_name, pp(num_splits), self.db_path), mc='green')


    def process_contigs(self, collection_name, collection_dict):
        db_entries_for_contigs = []

        split_to_bin_name = {}
        for bin_name in collection_dict:
            for split_name in collection_dict[bin_name]:
                split_to_bin_name[split_name] = bin_name

        contigs_processed = set([])
        for split_name in split_to_bin_name:
            if split_name not in self.splits_info:
                # which means this split only appears in the input file, but not in the database.
                continue

            contig_name = self.splits_info[split_name]['parent']

            if contig_name in contigs_processed:
                continue
            else:
                contigs_processed.add(contig_name)

            db_entry = tuple([self.next_id(t.collections_contigs_table_name), collection_name, contig_name, split_to_bin_name[split_name]])
            db_entries_for_contigs.append(db_entry)

        return db_entries_for_contigs


class TablesForStates(Table):
    def __init__(self, db_path):
        self.db_path = db_path
        self.states = {}

        Table.__init__(self, self.db_path, get_required_version_for_db(db_path), run, progress)

        self.init()


    def init(self):
        anvio_db = DBClassFactory().get_db_object(self.db_path)
        self.states = anvio_db.db.get_table_as_dict(t.states_table_name)
        anvio_db.disconnect()


    def list_states(self):
        state_names = sorted(list(self.states.keys()))

        self.run.warning('', 'AVAILABLE STATES (%d FOUND)' % (len(self.states)), lc='yellow')
        for state_name in state_names:
            self.run.info_single('%s (last modified on %s)' % (state_name, self.states[state_name]['last_modified']),
                                 nl_after = 1 if state_name == state_names[-1] else 0)


    def get_state(self, state_id):
        if state_id not in self.states:
            return None

        return self.states[state_id]


    def store_state(self, state_id, content, last_modified=None):
        self.remove_state(state_id)

        last_modified = datetime.datetime.now().strftime("%d.%m.%Y %H:%M:%S") if not last_modified else last_modified

        anvio_db = DBClassFactory().get_db_object(self.db_path)
        anvio_db.db._exec('''INSERT INTO %s VALUES (?,?,?)''' % t.states_table_name, (state_id, content, last_modified))
        self.states = anvio_db.db.get_table_as_dict(t.states_table_name)

        anvio_db.disconnect()


    def remove_state(self, state_id):
        self.delete_entries_for_key('name', state_id, [t.states_table_name])


class TablesForTaxonomy(Table):
    """Populate all tables with taxonomy information.

       Essentially takes in a dictionary of genes and taxon calls, populates three tables: taxon_names,
       splits_taxonomy, and gene_taxonomy when 'create' is called."""
    def __init__(self, db_path, run=run, progress=progress):
        self.db_path = db_path
        self.run = run
        self.progress = progress

        Table.__init__(self, self.db_path, anvio.__contigs__version__, self.run, self.progress)

        # this class keeps track of genes that occur in splits, and responsible
        # for generating the necessary table in the contigs database
        self.genes_in_splits = GenesInSplits()


    def create(self, genes_taxonomy_dict, taxon_names_dict, source='unkown source'):
        self.source = source

        if not self.genes_are_called:
            raise ConfigError("Something is wrong. The contigs database says that genes were now called, and here\
                                you are trying to populate taxonomy tables for genes. No, thanks.")

        self.init_gene_calls_dict()

        self.genes_taxonomy_dict = genes_taxonomy_dict
        self.taxon_names_dict = taxon_names_dict

        self.sanity_check()

        # oepn connection
        contigs_db = ContigsDatabase(self.db_path)

        self.splits_info = contigs_db.db.get_table_as_dict(t.splits_info_table_name)

        # test whether there are already genes tables populated
        taxonomy_source = contigs_db.meta['taxonomy_source']
        if taxonomy_source:
            self.run.warning('Previous taxonomy information from "%s" is being replaced with the incoming data\
                              through "%s".' % (taxonomy_source, self.source))
            contigs_db.db._exec('''DELETE FROM %s''' % (t.splits_taxonomy_table_name))
            contigs_db.db._exec('''DELETE FROM %s''' % (t.taxon_names_table_name))
            contigs_db.db._exec('''DELETE FROM %s''' % (t.genes_taxonomy_table_name))

        # populate taxon mames table
        self.populate_taxon_names_table()

        # populate genes taxonomy table
        self.populate_genes_taxonomy_table()

        # compute and push split taxonomy information.
        self.populate_splits_taxonomy_table()

        # set the source
        contigs_db.db.remove_meta_key_value_pair('taxonomy_source')
        contigs_db.db.set_meta_value('taxonomy_source', self.source)

        # disconnect like a pro.
        contigs_db.disconnect()


    def populate_genes_taxonomy_table(self):
        # open connection
        contigs_db = ContigsDatabase(self.db_path)

        # push taxonomy data
        db_entries = [(gene_callers_id, self.genes_taxonomy_dict[gene_callers_id]) for gene_callers_id in self.genes_taxonomy_dict]
        contigs_db.db._exec_many('''INSERT INTO %s VALUES (?,?)''' % t.genes_taxonomy_table_name, db_entries)

        # disconnect
        contigs_db.disconnect()

        self.run.info('Genes taxonomy table', 'Taxonomy stored for %d gene calls' % len(db_entries))


    def populate_taxon_names_table(self):
        # open connection
        contigs_db = ContigsDatabase(self.db_path)

        db_entries = [tuple([t_name_id] + [self.taxon_names_dict[t_name_id][t_level] for t_level in t.taxon_names_table_structure[1:]]) for t_name_id in self.taxon_names_dict]
        contigs_db.db._exec_many('''INSERT INTO %s VALUES (?,?,?,?,?,?,?)''' % t.taxon_names_table_name, db_entries)

        contigs_db.disconnect()
        self.run.info('Taxon names table', 'Updated with %d unique taxon names' % len(db_entries))


    def sanity_check(self):
        """Basic checks to make sure things are in order at least to a minimum extent."""

        self.progress.new('Sanity checking ...')
        self.progress.update('Comparing gene caller ids in the incoming data and in the contigs database ..')
        gene_caller_ids_in_database = set(self.gene_calls_dict.keys())
        gene_caller_ids_in_taxonomy_dict = set(self.genes_taxonomy_dict.keys())
        gene_caller_ids_missing_in_db = gene_caller_ids_in_taxonomy_dict.difference(gene_caller_ids_in_database)
        self.progress.end()

        run.info("Num gene caller ids in the db", pp(len(gene_caller_ids_in_database)))
        run.info("Num gene caller ids in the incoming data", pp(len(gene_caller_ids_in_taxonomy_dict)))

        if gene_caller_ids_missing_in_db:
            raise ConfigError("Taxonomy information for genes you are trying to import into the database contains\
                                %s gene caller ids that do not appear to be in the database. This is a step you must\
                                be very careful to make sure you are not importing annotations for genes that have\
                                nothing to do with your contigs database. To make sure of that, you should always work\
                                with `anvi-get-dna-sequences-for-gene-calls` or `anvi-get-aa-sequences-for-gene-calls` programs\
                                to get the data to annotate. For instance one of the gene caller ids you have in your\
                                input data that does not appear in the database is this one: '%s'. Anvi'o hopes it makes\
                                sense to you, because it definitely does not make any sense to anvi'o :("\
                                                        % (len(gene_caller_ids_missing_in_db), str(gene_caller_ids_missing_in_db.pop())))

        # check whether input matrix dict
        keys_found =  list(self.taxon_names_dict.values())[0].keys()
        missing_keys = [key for key in t.taxon_names_table_structure[1:] if key not in keys_found]
        if len(missing_keys):
            raise ConfigError("Anvi'o is trying to get ready to create tables for taxonomy, but there is something\
                                wrong :( The taxonomy names dict (one of the required input dictionaries to the class\
                                seems to be missing a one or more keys that are necessary to finish the job. Here is \
                                a list of missing keys: %s. The complete list of input keys should contain these: %s."\
                                        % (', '.join(missing_keys), ', '.join(t.taxon_names_table_structure[1:])))

        if not len(self.taxon_names_dict):
            raise ConfigError("Anvi'o is trying to get ready to create tables for taxonomy, but taxonomy names dict\
                                (one of the required input dictionaries to the class responsible for this task) seems\
                                to be empty.")


    def populate_splits_taxonomy_table(self):
        """Populate the taxonomy information per split"""

        # build a dictionary for fast access to all genes identified within a contig
        gene_caller_ids_in_contigs = {}
        for gene_callers_id in self.genes_taxonomy_dict:
            contig = self.gene_calls_dict[gene_callers_id]['contig']
            if contig in gene_caller_ids_in_contigs:
                gene_caller_ids_in_contigs[contig].add(gene_callers_id)
            else:
                gene_caller_ids_in_contigs[contig] = set([gene_callers_id])

        contigs_without_annotation = list(set(self.contigs_info.keys()) - set(gene_caller_ids_in_contigs.keys()))

        for contig in contigs_without_annotation:
            gene_caller_ids_in_contigs[contig] = set([])

        splits_dict = {}

        num_splits_processed = 0
        num_splits_with_taxonomy = 0

        for contig in self.contigs_info:
            for split_name in self.contig_name_to_splits[contig]:
                num_splits_processed += 1

                splits_dict[split_name] = None
                start = self.splits_info[split_name]['start']
                stop = self.splits_info[split_name]['end']

                taxon_name_ids = []
                for gene_callers_id in gene_caller_ids_in_contigs[contig]:
                    if self.gene_calls_dict[gene_callers_id]['stop'] > start and self.gene_calls_dict[gene_callers_id]['start'] < stop:
                        taxon_name_ids.append(self.genes_taxonomy_dict[gene_callers_id])

                if not taxon_name_ids:
                    continue

                if len(set(taxon_name_ids)) == 1:
                    splits_dict[split_name] = taxon_name_ids[0]
                else:
                    d = Counter()
                    for taxon_name_id in taxon_name_ids:
                        d[taxon_name_id] += 1

                    most_frequent_taxon_name_id, occurrence = d.most_common()[0]
                    splits_dict[split_name] = most_frequent_taxon_name_id

                num_splits_with_taxonomy += 1

        # open connection
        contigs_db = ContigsDatabase(self.db_path)

        # push taxonomy data
        db_entries = [(split, splits_dict[split]) for split in splits_dict]
        contigs_db.db._exec_many('''INSERT INTO %s VALUES (?,?)''' % t.splits_taxonomy_table_name, db_entries)

        # disconnect
        contigs_db.disconnect()

        self.run.info('Splits taxonomy', 'Input data from "%s" annotated %d of %d splits (%.1f%%) with taxonomy.'\
                                            % (self.source, num_splits_with_taxonomy, num_splits_processed,
                                               num_splits_with_taxonomy * 100.0 / num_splits_processed))


class TableForGeneClusters(Table):
    """A class to populte gene clusters table in a given pan db.

      Here is an example:

        >>> table = TableForGeneClusters(db_path)
        >>> for ...:
        >>>     table.add({'gene_caller_id': gene_caller_id, 'gene_cluster_id': gene_cluster_id, 'genome_name': genome_name})
        >>> table.store()
    """

    def __init__(self, db_path, run=run, progress=progress):
        self.db_path = db_path

        is_pan_db(db_path)

        self.run = run
        self.progress = progress

        Table.__init__(self, self.db_path, anvio.__pan__version__, run, progress)

        self.set_next_available_id(t.pan_gene_clusters_table_name)

        self.entries = []


    def add(self, entry_dict):
        self.entries.append([entry_dict[key] for key in t.pan_gene_clusters_table_structure[1:]])


    def store(self):
        self.delete_contents_of_table(t.pan_gene_clusters_table_name, warning=False)

        db_entries = [tuple([self.next_id(t.pan_gene_clusters_table_name)] + entry) for entry in self.entries]
        pan_db = PanDatabase(self.db_path)
        pan_db.db._exec_many('''INSERT INTO %s VALUES (?,?,?,?,?)''' % t.pan_gene_clusters_table_name, db_entries)
        pan_db.disconnect()


class TableForGeneFunctions(Table):
    def __init__(self, db_path, run=run, progress=progress):
        self.db_path = db_path

        self.run = run
        self.progress = progress

        Table.__init__(self, self.db_path, anvio.__contigs__version__, run, progress)

        self.set_next_available_id(t.gene_function_calls_table_name)


    def create(self, functions_dict, drop_previous_annotations_first = False):
        self.sanity_check()

        # incoming stuff:
        gene_function_sources = set([v['source'] for v in list(functions_dict.values())])
        unique_num_genes = len(set([v['gene_callers_id'] for v in list(functions_dict.values())]))

        # oepn connection
        contigs_db = ContigsDatabase(self.db_path)

        # are there any previous annotations in the db:
        gene_function_sources_in_db = set(contigs_db.meta['gene_function_sources'] or [])

        # difference between sources in the db, and incoming sources:
        gene_function_sources_both_in_db_and_incoming_dict = gene_function_sources.intersection(gene_function_sources_in_db)

        # here we will do some magic. there are mulitple scenarios to consider here based on whether there
        # are functions already in the database, whether some of them matches to the incoming functions, etc.
        # let's go case-by-case:
        if not gene_function_sources_in_db:
            # set the sources and continue
            contigs_db.db.remove_meta_key_value_pair('gene_function_sources')
            contigs_db.db.set_meta_value('gene_function_sources', ','.join(list(gene_function_sources)))

        elif gene_function_sources_in_db and drop_previous_annotations_first:
            # there are gene calls, but the user wants everything to be dropeped.
            self.run.warning("As per your request, anvi'o is DROPPING all previous function calls from %d sources\
                              before adding the incoming data, which contains %d entries originating from %d sources: %s" \
                                    % (len(gene_function_sources_in_db), len(functions_dict),
                                       len(gene_function_sources), ', '.join(gene_function_sources)))

            # clean the table and reset the next available ids
            contigs_db.db._exec('''DELETE FROM %s''' % (t.gene_function_calls_table_name))
            self.reset_next_available_id_for_table(t.gene_function_calls_table_name)

            # set the sources
            contigs_db.db.remove_meta_key_value_pair('gene_function_sources')
            contigs_db.db.set_meta_value('gene_function_sources', ','.join(gene_function_sources))

        elif gene_function_sources_in_db and gene_function_sources_both_in_db_and_incoming_dict:
            # some of the functions in the incoming dict match to what is already in the db. remove
            self.run.warning("Some of the annotaiton sources you want to add into the database are already in the db. So\
                              anvi'o will REPLACE those with the incoming data from these sources: %s" % \
                                            ', '.join(gene_function_sources_both_in_db_and_incoming_dict))

            # remove those entries for matching sources:
            for source in gene_function_sources_both_in_db_and_incoming_dict:
                contigs_db.db._exec('''DELETE FROM %s WHERE source = "%s"''' % (t.gene_function_calls_table_name, source))

            # set the sources
            contigs_db.db.remove_meta_key_value_pair('gene_function_sources')
            contigs_db.db.set_meta_value('gene_function_sources', ','.join(list(gene_function_sources_in_db.union(gene_function_sources))))

        else:
            # fuctions in the db, but none of them match with the incoming annotation sources. totally new stuff.
            # good then. update sources
            contigs_db.db.remove_meta_key_value_pair('gene_function_sources')
            contigs_db.db.set_meta_value('gene_function_sources', ','.join(list(gene_function_sources_in_db.union(gene_function_sources))))

        # push the data
        db_entries = [tuple([self.next_id(t.gene_function_calls_table_name)] + [functions_dict[v][h] for h in t.gene_function_calls_table_structure[1:]]) for v in functions_dict]
        contigs_db.db._exec_many('''INSERT INTO %s VALUES (?,?,?,?,?,?)''' % t.gene_function_calls_table_name, db_entries)

        # disconnect like a pro.
        contigs_db.disconnect()

        self.run.info('Gene functions', '%d function calls from %d sources for %d unique gene calls has\
                                        been added to the contigs database.' % \
                                            (len(functions_dict), len(gene_function_sources), unique_num_genes))


    def sanity_check(self):
        pass


class TableForNtPositions(object):
    def __init__(self, run=run, progress=progress):
        self.run = run
        self.progress = progress
        self.numpy_data_type = 'uint8'
        self.db_entries = []


    def append(self, contig_name, position_info_list):
        position_info_blob = utils.convert_numpy_array_to_binary_blob(numpy.array(position_info_list, dtype=self.numpy_data_type))
        self.db_entries.append((contig_name, position_info_blob, ))


    def store(self, db):
        db.insert_many(t.nt_position_info_table_name, entries=self.db_entries)
        self.db_entries = []


class GenesInSplits:
    def __init__(self):
        self.entry_id = 0
        self.splits_to_prots = {}

    def add(self, split_name, split_start, split_end, gene_callers_id, prot_start, prot_end):

        gene_length = prot_end - prot_start

        if gene_length <= 0:
            raise ConfigError("dbops.py/GeneInSplits: OK. There is something wrong. We have this gene, '%s',\
                                which starts at position %d and ends at position %d. Well, it doesn't look right,\
                                does it?" % (gene_callers_id, prot_start, prot_end))

        # if only a part of the gene is in the split:
        start_in_split = (split_start if prot_start < split_start else prot_start) - split_start
        stop_in_split = (split_end if prot_end > split_end else prot_end) - split_start
        percentage_in_split = (stop_in_split - start_in_split) * 100.0 / gene_length

        self.splits_to_prots[self.entry_id] = {'split': split_name,
                                               'gene_callers_id': gene_callers_id,
                                               'start_in_split': start_in_split,
                                               'stop_in_split': stop_in_split,
                                               'percentage_in_split': percentage_in_split}
        self.entry_id += 1


####################################################################################################
#
#     HELPER FUNCTIONS
#
####################################################################################################

def is_contigs_db(db_path):
    filesnpaths.is_file_exists(db_path)
    if get_db_type(db_path) != 'contigs':
        raise ConfigError("'%s' is not an anvi'o contigs database." % db_path)


def is_pan_or_profile_db(db_path):
    if get_db_type(db_path) not in ['pan', 'profile']:
        raise ConfigError("'%s' is neither a pan nor a profile database :/ Someone is in trouble." % db_path)


def is_profile_db(db_path):
    if get_db_type(db_path) != 'profile':
        raise ConfigError("'%s' is not an anvi'o profile database." % db_path)


def is_pan_db(db_path):
    if get_db_type(db_path) != 'pan':
        raise ConfigError("'%s' is not an anvi'o pan database." % db_path)


def is_samples_db(db_path):
    if get_db_type(db_path) != 'samples_information':
        raise ConfigError("'%s' is not an anvi'o samples database." % db_path)


def is_db_ok_to_create(db_path, db_type):
    if os.path.exists(db_path):
        raise ConfigError("Anvi'o will not overwrite an existing %s database. Please choose a different name\
                            or remove the existing database ('%s') first." % (db_type, db_path))

    if not db_path.lower().endswith('.db'):
        raise ConfigError("Please make sure the file name for your new %s db has a '.db' extension. Anvi'o developers\
                            apologize for imposing their views on how anvi'o databases should be named, and are\
                            humbled by your cooperation." % db_type)


def get_required_version_for_db(db_path):
    db_type = get_db_type(db_path)

    if db_type not in t.versions_for_db_types:
        raise ConfigError("Anvi'o was trying to get the version of the -alleged- anvi'o database '%s', but it failed\
                            because it turns out it doesn't know anything about this '%s' type." % (db_path, db_type))

    return t.versions_for_db_types[db_type]


def get_db_type(db_path):
    filesnpaths.is_file_exists(db_path)

    try:
        database = db.DB(db_path, None, ignore_version=True)
    except:
        raise ConfigError('Are you sure "%s" is a database file? Because, you know, probably\
                            it is not at all..' % db_path)

    tables = database.get_table_names()
    if 'self' not in tables:
        database.disconnect()
        raise ConfigError("'%s' does not seem to be a anvi'o database..." % db_path)

    db_type = database.get_meta_value('db_type')
    database.disconnect()

    return db_type


def is_profile_db_and_contigs_db_compatible(profile_db_path, contigs_db_path):
    is_contigs_db(contigs_db_path)
    is_profile_db(profile_db_path)

    contigs_db = ContigsDatabase(contigs_db_path)
    profile_db = ProfileDatabase(profile_db_path)

    a_hash = contigs_db.meta['contigs_db_hash']
    p_hash = profile_db.meta['contigs_db_hash']
    merged = profile_db.meta['merged']

    contigs_db.disconnect()
    profile_db.disconnect()

    if a_hash != p_hash:
        raise ConfigError('The contigs database and the profile database does not\
                           seem to be compatible. More specifically, this contigs\
                           database is not the one that was used when %s generated\
                           this profile database (%s != %s).'\
                               % ('anvi-merge' if merged else 'anvi-profile', a_hash, p_hash))

    return True


def is_profile_db_and_samples_db_compatible(profile_db_path, samples_db_path, manual_mode_exception=False):
    """Check whether every sample name in the profile database is represented in the samples information database"""
    is_profile_db(profile_db_path)
    is_samples_db(samples_db_path)

    profile_db = ProfileDatabase(profile_db_path)
    samples_db = SamplesInformationDatabase(samples_db_path)

    if 'merged' in profile_db.meta and not int(profile_db.meta['merged']):
        raise ConfigError("Samples databases are only useful if you are working on a merged profile.")

    if manual_mode_exception:
        # manual mode exception is a funny need. when the user wants to use --manual flag with anvi-interactive,
        # and provides a blank name for profile.db, sample names for that profile db are automaticalaly populated
        # from the data matrix file. so far so good. if the data matrix file is a mixed one, i.e., contains both
        # sample names in the conventional sense with numerical view data, and additional data, then sample names
        # coming from the first row of the file does not match with the entries in samples database. the best
        # solution for this is to enforce the use of view_data and additional_data inputs separately. unfortunately
        # that complicates the anvi-server interface unnecessarily.. so here we will simply pass the following
        # important tests, and hope that the user did a good job making sure sample names in samples database do match
        # the samples bit that appears in the data file :( I know, I know...
        samples_in_samples_db_but_not_in_profile_db = samples_db.samples - profile_db.samples
        if len(samples_in_samples_db_but_not_in_profile_db):
            raise ConfigError("Anvi'o is upset with you :/ Please make sure your samples information files (or your\
                                samples database) contain sample names from your data file. These sample names are in\
                                your samples information, but not in your data file: '%s'. If this error does not make\
                                any sense to you, please contact an anvi'o developer." % ', '.join(samples_in_samples_db_but_not_in_profile_db))
        return


    missing_samples = profile_db.samples - samples_db.samples
    num_represented_samples = len(profile_db.samples) - len(missing_samples)

    if len(missing_samples):
        how_much_of_the_samples_are_represented_txt = 'none' if len(missing_samples) == len(profile_db.samples) else\
                                                      'only %d of %d' % (num_represented_samples, len(profile_db.samples))

        raise ConfigError("The samples information database you provided ('%s') does not seem to agree well with the profile\
                            database ('%s'). More specifically, %s of the samples in the profile database are repesented in\
                            the samples information database. Names for these missing samples go like this: %s ...,\
                            while the sample names in the samples information database go like this: %s ... This could be due to\
                            a simple typo, or you may be using the wrong or outdated samples information database. You may need to\
                            regenerate the samples information database to fix this problem :/"\
                                                % (samples_db_path, profile_db_path, how_much_of_the_samples_are_represented_txt,
                                                   ', '.join(list(missing_samples)[0:3]), ', '.join(list(samples_db.samples)[0:3])))

    if samples_db.sample_names_for_order:
        missing_samples = samples_db.sample_names_for_order - profile_db.samples

        if len(missing_samples):
            raise ConfigError("The samples order information in the samples database do not match with the sample names in\
                                the profile database (or the input data). To be precise, %d sample(s) occur(s) only in the\
                                samples database, and not found in the profile database (or in the input data). Here is some of\
                                them: %s ..." % (len(missing_samples), ', '.join(list(missing_samples)[0:3])))


def get_split_names_in_profile_db(profile_db_path):
    is_profile_db(profile_db_path)

    profile_db = ProfileDatabase(profile_db_path)

    if int(profile_db.meta['merged']):
        split_names = set(profile_db.db.get_single_column_from_table('mean_coverage_Q2Q3_splits', 'contig'))
    else:
        split_names = set(profile_db.db.get_single_column_from_table('atomic_data_splits', 'contig'))

    profile_db.disconnect()

    return split_names


def get_auxiliary_data_path_for_profile_db(profile_db_path):
    return  os.path.join(os.path.dirname(profile_db_path), 'AUXILIARY-DATA.db')


def get_description_in_db(anvio_db_path, run=run):
    """Reads the description in an anvi'o database"""

    anvio_db = db.DB(anvio_db_path, None, ignore_version=True)
    description = None
    try:
        description = anvio_db.get_meta_value('description')
    except ConfigError:
        description = '_No description is available_'

    anvio_db.disconnect()
    return description


def update_description_in_db_from_file(anvio_db_path, description_file_path, run=run):
    filesnpaths.is_file_plain_text(description_file_path)
    description = open(os.path.abspath(description_file_path), 'rU').read()

    update_description_in_db(anvio_db_path, description, run=run)


def update_description_in_db(anvio_db_path, description, run=run):
    """Updates the description in an anvi'o database"""

    if not isinstance(description, str):
        raise ConfigError("Description parameter must be of type `string`.")

    db_type = get_db_type(anvio_db_path)

    anvio_db = db.DB(anvio_db_path, None, ignore_version=True)
    anvio_db.remove_meta_key_value_pair('description')
    anvio_db.set_meta_value('description', description)
    anvio_db.disconnect()

    run.info_single("The anvi'o %s database has just been updated with a description that contains %d words\
                     and %d characters." % (db_type, len(description.split()), len(description)))


def do_hierarchical_clustering_of_items(anvio_db_path, clustering_configs, split_names=[], database_paths={}, input_directory=None, default_clustering_config=None, \
                                distance=constants.distance_metric_default, linkage=constants.linkage_method_default, run=run, progress=progress):
    """This is just an orphan function that computes hierarchical clustering w results
       and calls the `add_hierarchical_clustering_to_db` function with correct input.

       Ugly but useful --yet another one of those moments in which we sacrifice
       important principles for simple conveniences."""

    from anvio.clusteringconfuguration import ClusteringConfiguration
    from anvio.clustering import order_contigs_simple

    for config_name in clustering_configs:
        config_path = clustering_configs[config_name]

        config = ClusteringConfiguration(config_path, input_directory, db_paths=database_paths, row_ids_of_interest=split_names)

        try:
            clustering_name, newick = order_contigs_simple(config, distance=distance, linkage=linkage, progress=progress)
        except Exception as e:
            progress.end()
            run.warning('Clustering has failed for "%s": "%s"' % (config_name, e))
            continue

        _, distance, linkage = clustering_name.split(':')

        add_hierarchical_clustering_to_db(anvio_db_path, config_name, newick, distance=distance, linkage=linkage, make_default=config_name == default_clustering_config, run=run)



def add_hierarchical_clustering_to_db(anvio_db_path, clustering_name, clustering_newick, distance, linkage, make_default=False, run=run):
    """Backwards compatibility function.

       We can fix all instances of `add_hierarchical_clustering_to_db` everywhere in the code to work
       with `add_items_order_to_db` function directly, and end this tyranny."""

    add_items_order_to_db(anvio_db_path,
                          clustering_name,
                          order_data=clustering_newick,
                          order_data_type_newick=True,
                          distance=distance,
                          linkage=linkage,
                          make_default=False,
                          run=run)


def add_items_order_to_db(anvio_db_path, order_name, order_data, order_data_type_newick=True, distance=None, linkage=None, make_default=False, run=run):
    """Adds a new clustering into an anvi'o db"""

    if order_data_type_newick and (not distance or not linkage):
        raise ConfigError("You are trying to add a newick-formatted clustering dendrogram to the database without providing\
                           distance and linkage data that generated this dendrogram :/")

    if not order_data_type_newick and (distance or linkage):
        raise ConfigError("Distance and linkage variables are only relevant if you are trying to add a newick-formatted\
                           clustering dendrogram. But your function call suggests you are not.")

    # let's learn who we are dealing with:
    db_type = get_db_type(anvio_db_path)

    # replace clustering id with a text that contains distance and linkage information
    if order_data_type_newick:
        order_name = ':'.join([order_name, distance, linkage])
    else:
        order_name = ':'.join([order_name, 'NA', 'NA'])

    anvio_db = DBClassFactory().get_db_object(anvio_db_path)

    if t.item_orders_table_name not in anvio_db.db.get_table_names():
        raise ConfigError("You can't add a new items order into this %s database (%s). You know why? Becasue it doesn't\
                           have a table for 'item_order' :(" % (db_type, anvio_db_path))

    try:
        available_item_orders = anvio_db.db.get_meta_value('available_item_orders').split(',')
    except:
        available_item_orders = []

    if order_name in available_item_orders:
        run.warning('Clustering for "%s" is already in the database. Its content will\
                     be replaced with the new one.' % (order_name))

        anvio_db.db._exec('''DELETE FROM %s where name = "%s"''' % (t.item_orders_table_name, order_name))
    else:
        available_item_orders.append(order_name)

    anvio_db.db._exec('''INSERT INTO %s VALUES (?,?,?)''' % t.item_orders_table_name, tuple([order_name, 'newick' if order_data_type_newick else 'basic', order_data]))

    try:
        anvio_db.db.remove_meta_key_value_pair('available_item_orders')
    except:
        pass
    anvio_db.db.set_meta_value('available_item_orders', ','.join(available_item_orders))

    # We don't consider basic orders as orders becasue we are rebels.
    if order_data_type_newick:
        try:
            anvio_db.db.remove_meta_key_value_pair('gene_clusters_ordered' if db_type == 'pan' else 'contigs_ordered')
        except:
            pass
        anvio_db.db.set_meta_value('gene_clusters_ordered' if db_type == 'pan' else 'contigs_ordered', True)

    try:
        anvio_db.db.get_meta_value('default_item_order')
        default_item_order_is_set = True
    except:
        default_item_order_is_set = False

    if make_default or not default_item_order_is_set:
        try:
            anvio_db.db.remove_meta_key_value_pair('default_item_order')
        except:
            pass
        anvio_db.db.set_meta_value('default_item_order', order_name)

    anvio_db.disconnect()

    run.info('New items order', '"%s" (type %s) has been added to the database...' % (order_name, 'newick' if order_data_type_newick else 'basic'))


def get_default_item_order_name(default_item_order_requested, item_orders_dict, progress=progress, run=run):
    """Get the proper default item_order given the desired default with respect to available item_orders.

       This is tricky. We have some deault item_orders defined in the constants. For instance, for the
       merged profiles we want the default to be 'tnf-cov', for single profiles we want it to be 'tnf',
       etc. The problem is that these defaults do not indicate any distance metric or linkages,
       even though anvi'o allows users to define those variables freely in cluster configurations.

       A item_order dict can contain multiple clustrings. The purpose of this function is to take the
       desired default into consideration, but then find a working one if it is not available, or there
       are multiple ones in the dict.
    """

    if not item_orders_dict:
        raise ConfigError("You requested to get the default item_order given the item_order dictionary,\
                            but the item_order dict is empty :/ ")

    matching_item_order_names = [item_order for item_order in item_orders_dict if item_order.lower().split(':')[0] == default_item_order_requested.lower()]

    if not len(matching_item_order_names):
        default_item_order = list(item_orders_dict.keys())[0]
        run.warning('`get_default_item_order_name` function is concerned, because nothing in the item_orders\
                     dict matched to the desired order class "%s". So the order literally set to "%s"\
                     (a class of "%s") randomly as the default order. Good luck :/' % (default_item_order_requested,
                                                                                 default_item_order,
                                                                                 default_item_order.split(':')[0]))
        return default_item_order
    elif len(matching_item_order_names) == 1:
        return matching_item_order_names[0]
    else:
        default_item_order = matching_item_order_names[0]
        run.warning('`get_default_item_order_name` function is concerned, because there were multiple entries\
                     in the item_orders dict matched to the desired default order class "%s". So it set\
                     the first of all %d matching item_orders, which happened to be the "%s", as the\
                     default. We hope that will not screw up your mojo :/' % (default_item_order_requested,
                                                                              len(matching_item_order_names),
                                                                              default_item_order))
        return default_item_order


def export_aa_sequences_from_contigs_db(contigs_db_path, output_file_path):
    filesnpaths.is_file_exists(contigs_db_path)
    filesnpaths.is_output_file_writable(output_file_path)

    class T(Table):
        def __init__(self, db_path, version, run=run, progress=progress):
            Table.__init__(self, db_path, version, run, progress)

    h = T(contigs_db_path, anvio.__contigs__version__)
    h.export_sequences_table_in_db_into_FASTA_file(t .gene_amino_acid_sequences_table_name, output_file_path = output_file_path)

    return output_file_path


def get_all_item_names_from_the_database(db_path):
    """Return all split names or gene cluster names in a given database"""

    all_items = set([])

    database = db.DB(db_path, get_required_version_for_db(db_path))
    db_type = database.get_meta_value('db_type')

    class Args: pass
    args = Args()

    if db_type == 'profile':
        args.profile_db = db_path
        all_items = set(ProfileSuperclass(args).split_names)
    elif db_type == 'pan':
        args.pan_db = db_path
        all_items = set(PanSuperclass(args).gene_cluster_names)
    elif db_type == 'contigs':
        args.contigs_db = db_path
        all_items = set(ContigsSuperclass(args).splits_basic_info.keys())
    else:
        raise ConfigError("You wanted to get all items in the database %s, but no one here knows aobut its type. Seriously,\
                            what is '%s'?" % (db_path, db_type))

    if not len(all_items):
        raise ConfigError("dbops::get_all_item_names_from_the_database speaking. Something that should never happen happened :/\
                            There seems to be nothing in this %s database. Anvi'o is as confused as you are. Please get in touch\
                            with a developer. They will love this story.")

    return all_items<|MERGE_RESOLUTION|>--- conflicted
+++ resolved
@@ -770,13 +770,9 @@
         self.genome_names = self.p_meta['genome_names']
         self.gene_clusters_gene_alignments_available = self.p_meta['gene_alignments_computed']
 
-<<<<<<< HEAD
-        if self.p_meta['gene_clusters_ordered']:
-=======
         # FIXME: Is this the future where the pan db version is > 6? Great. Then the if statement here no longer
-        # needs to check whether 'PCs_ordered' is a valid key in self.p_meta:
-        if 'PCs_ordered' in self.p_meta and self.p_meta['PCs_ordered']:
->>>>>>> 3f783cee
+        # needs to check whether 'gene_clusters_ordered' is a valid key in self.p_meta:
+        if 'gene_clusters_ordered' in self.p_meta and self.p_meta['gene_clusters_ordered']:
             self.p_meta['available_item_orders'] = sorted([s.strip() for s in self.p_meta['available_item_orders'].split(',')])
             self.item_orders = pan_db.db.get_table_as_dict(t.item_orders_table_name)
 
