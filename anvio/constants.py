# -*- coding: utf-8 -*-
# pylint: disable=line-too-long

import os
import sys
import glob
import numpy
import string

from collections import Counter

import anvio

__author__ = "Developers of anvi'o (see AUTHORS.txt)"
__copyright__ = "Copyleft 2015-2018, the Meren Lab (http://merenlab.org/)"
__credits__ = []
__license__ = "GPL 3.0"
__maintainer__ = "A. Murat Eren"
__email__ = "a.murat.eren@gmail.com"
__status__ = "Development"

default_pdb_database_path = os.path.join(os.path.dirname(anvio.__file__), 'data/misc/PDB.db')
default_modeller_database_dir = os.path.join(os.path.dirname(anvio.__file__), 'data/misc/MODELLER/db')
default_modeller_scripts_dir = os.path.join(os.path.dirname(anvio.__file__), 'data/misc/MODELLER/scripts')

clustering_configs_dir = os.path.join(os.path.dirname(anvio.__file__), 'data/clusterconfigs')
clustering_configs = {}

default_scgs_taxonomy_data_dir = os.path.join(os.path.dirname(anvio.__file__), 'data/misc/SCG_TAXONOMY')
default_scgs_for_taxonomy = ['Ribosomal_S2',
                             'Ribosomal_S3_C',
                             'Ribosomal_S6',
                             'Ribosomal_S7',
                             'Ribosomal_S8',
                             'Ribosomal_S9',
                             'Ribosomal_S11',
                             'Ribosomal_S20p',
                             'Ribosomal_L1',
                             'Ribosomal_L2',
                             'Ribosomal_L3',
                             'Ribosomal_L4',
                             'Ribosomal_L6',
                             'Ribosomal_L9_C',
                             'Ribosomal_L13',
                             'Ribosomal_L16',
                             'Ribosomal_L17',
                             'Ribosomal_L20',
                             'Ribosomal_L21p',
                             'Ribosomal_L22',
                             'ribosomal_L24',
                             'Ribosomal_L27A']
default_hmm_source_for_scg_taxonomy = set(["Bacteria_71"])

default_port_number = int(os.environ['ANVIO_PORT']) if 'ANVIO_PORT' in os.environ else 8080

blank_default = "tnf"
single_default = "tnf"
merged_default = "tnf-cov"
pan_default = "presence-absence"

default_gene_caller = "prodigal"

max_num_items_for_hierarchical_clustering = 20000

# max coverage depth to read from BAM files using pysam. 
# this parameter also can be set later using command line parameters
# we use uint16 as dtype for numpy arrays when we work on & store coverages
# which has limit of 65536, so this constant needs to be smaller than that.
# If you change this value please change all dtypes.
max_depth_for_coverage = 60000

# default methods for hierarchical cluster analyses
distance_metric_default = 'euclidean'
linkage_method_default = 'ward'


# Whether a cigarstring operation consumes the read, reference, or both
#
#Here are the possible bam operations.
#
#    M       BAM_CMATCH      0
#    I       BAM_CINS        1
#    D       BAM_CDEL        2
#    N       BAM_CREF_SKIP   3
#    S       BAM_CSOFT_CLIP  4
#    H       BAM_CHARD_CLIP  5
#    P       BAM_CPAD        6
#    =       BAM_CEQUAL      7
#    X       BAM_CDIFF       8
#
#Notes
#=====
#- A description of what possible cigar operations are possible, see
#  https://imgur.com/a/fiQZXNg, which comes from here:
#  https://samtools.github.io/hts-specs/SAMv1.pdf
cigar_consumption = numpy.array([
    (1, 1),
    (1, 0),
    (0, 1),
    (0, 1),
    (1, 0),
    (0, 0),
    (0, 0),
    (1, 1),
    (1, 1),
])

# this is to have a common language across multiple modules when genomes (whether they are MAGs,
# SAGs, or isolate genomes):
essential_genome_info = ['gc_content', 'num_contigs', 'num_splits', 'total_length', 'num_genes', 'percent_completion', 'percent_redundancy',
                         'genes_are_called', 'avg_gene_length', 'num_genes_per_kb', ]

levels_of_taxonomy = ["t_domain", "t_phylum", "t_class", "t_order", "t_family", "t_genus", "t_species"]
levels_of_taxonomy_unknown = {"t_domain": 'Unknown_domains',
                              "t_phylum": 'Unknown_phyla',
                              "t_class": 'Unknown_classes',
                              "t_order": 'Unknown_orders',
                              "t_family": 'Unknown_families',
                              "t_genus": 'Unknown_genera',
                              "t_species": 'Unknown_species'}

for run_type_and_default_config_tuples in [('single', single_default), ('merged', merged_default), ('blank', blank_default)]:
    run_type, default_config = run_type_and_default_config_tuples
    if not os.path.exists(os.path.join(clustering_configs_dir, run_type, default_config)):
        print("Error: The default clustering configuration file for %s runs, '%s',\n\
       is missing from data/clusterconfigs dir! I don't know how this happened,\n\
       but I can't fix this! Anvi'o needs an adult :(" % (run_type, default_config))
        sys.exit()

for dir in [d.strip('/').split('/')[-1] for d in glob.glob(os.path.join(clustering_configs_dir, '*/'))]:
    clustering_configs[dir] = {}
    for config in glob.glob(os.path.join(clustering_configs_dir, dir, '*')):
        clustering_configs[dir][os.path.basename(config)] = config

IS_ESSENTIAL_FIELD = lambda f: (not f.startswith('__')) and (f not in ["contig", "GC_content", "length"])
IS_AUXILIARY_FIELD = lambda f: f.startswith('__')
allowed_chars = string.ascii_letters + string.digits + '_' + '-' + '.'
digits = string.digits
complements = str.maketrans('acgtrymkbdhvACGTRYMKBDHV', 'tgcayrkmvhdbTGCAYRKMVHDB')

unambiguous_nucleotides = set(list('ATCG'))
nucleotides = sorted(list(unambiguous_nucleotides)) + ['N']

WC_base_pairs = {
    'A': ('T',),
    'T': ('A',),
    'C': ('G',),
    'G': ('C',)
}
# In tRNA, wobble base pairing, including G/U, is common
WC_plus_wobble_base_pairs = {
    'A': ('T',),
    'T': ('A', 'G'),
    'C': ('G',),
    'G': ('C', 'T')
}

AA_atomic_composition = Counter({'Ala': {"C":3,  "H":7,  "N":1, "O":2, "S":0},
                                 'Arg': {"C":6,  "H":14, "N":4, "O":2, "S":0},
                                 'Asn': {"C":4,  "H":8,  "N":2, "O":3, "S":0},
                                 'Asp': {"C":4,  "H":7,  "N":1, "O":4, "S":0},
                                 'Cys': {"C":3,  "H":7,  "N":1, "O":2, "S":1},
                                 'Gln': {"C":5,  "H":10, "N":2, "O":3, "S":0},
                                 'Glu': {"C":5,  "H":9,  "N":1, "O":4, "S":0},
                                 'Gly': {"C":2,  "H":5,  "N":1, "O":2, "S":0},
                                 'His': {"C":6,  "H":9,  "N":3, "O":2, "S":0},
                                 'Ile': {"C":6,  "H":13, "N":1, "O":2, "S":0},
                                 'Leu': {"C":6,  "H":13, "N":1, "O":2, "S":0},
                                 'Lys': {"C":6,  "H":14, "N":2, "O":2, "S":0},
                                 'Met': {"C":5,  "H":11, "N":1, "O":2, "S":1},
                                 'Phe': {"C":9,  "H":11, "N":1, "O":2, "S":0},
                                 'Pro': {"C":5,  "H":9,  "N":1, "O":2, "S":0},
                                 'Ser': {"C":3,  "H":7,  "N":1, "O":3, "S":0},
                                 'Thr': {"C":4,  "H":9,  "N":1, "O":3, "S":0},
                                 'Trp': {"C":11, "H":12, "N":2, "O":2, "S":0},
                                 'Tyr': {"C":9,  "H":11, "N":1, "O":3, "S":0},
                                 'Val': {"C":5,  "H":11, "N":1, "O":2, "S":0}})

# taken from http://prowl.rockefeller.edu/aainfo/volume.htm
# volume reference: A.A. Zamyatin, Protein Volume in Solution, Prog. Biophys. Mol. Biol. 24(1972)107-123. 
# surface area reference: C. Chotia, The Nature of the Accessible and Buried Surfaces in Proteins, J. Mol. Biol., 105(1975)1-14. 
AA_geometry = Counter({'Ala': {"volume":88.6,  "area":115},
                       'Arg': {"volume":173.4, "area":225},
                       'Asn': {"volume":111.1, "area":150},
                       'Asp': {"volume":114.1, "area":160},
                       'Cys': {"volume":108.5, "area":135},
                       'Gln': {"volume":138.4, "area":190},
                       'Glu': {"volume":143.8, "area":180},
                       'Gly': {"volume":60.1,  "area":75},
                       'His': {"volume":153.2, "area":195},
                       'Ile': {"volume":166.7, "area":175},
                       'Leu': {"volume":166.7, "area":170},
                       'Lys': {"volume":168.6, "area":200},
                       'Met': {"volume":162.9, "area":185},
                       'Phe': {"volume":189.9, "area":210},
                       'Pro': {"volume":112.7, "area":145},
                       'Ser': {"volume":89.0,  "area":115},
                       'Thr': {"volume":116.1, "area":140},
                       'Trp': {"volume":227.8, "area":255},
                       'Tyr': {"volume":193.6, "area":230},
                       'Val': {"volume":140.0, "area":155}})

AA_to_codons = Counter({'Ala': ['GCA', 'GCC', 'GCG', 'GCT'],
                        'Arg': ['AGA', 'AGG', 'CGA', 'CGC', 'CGG', 'CGT'],
                        'Asn': ['AAC', 'AAT'],
                        'Asp': ['GAC', 'GAT'],
                        'Cys': ['TGC', 'TGT'],
                        'Gln': ['CAA', 'CAG'],
                        'Glu': ['GAA', 'GAG'],
                        'Gly': ['GGA', 'GGC', 'GGG', 'GGT'],
                        'His': ['CAC', 'CAT'],
                        'Ile': ['ATA', 'ATC', 'ATT'],
                        'Leu': ['CTA', 'CTC', 'CTG', 'CTT', 'TTA', 'TTG'],
                        'Lys': ['AAA', 'AAG'],
                        'Met': ['ATG'],
                        'Phe': ['TTC', 'TTT'],
                        'Pro': ['CCA', 'CCC', 'CCG', 'CCT'],
                        'STP': ['TAA', 'TAG', 'TGA'],
                        'Ser': ['AGC', 'AGT', 'TCA', 'TCC', 'TCG', 'TCT'],
                        'Thr': ['ACA', 'ACC', 'ACG', 'ACT'],
                        'Trp': ['TGG'],
                        'Tyr': ['TAC', 'TAT'],
                        'Val': ['GTA', 'GTC', 'GTG', 'GTT']})

AA_to_single_letter_code = Counter({'Ala': 'A', 'Arg': 'R', 'Asn': 'N', 'Asp': 'D',
                                    'Cys': 'C', 'Gln': 'Q', 'Glu': 'E', 'Gly': 'G',
                                    'His': 'H', 'Ile': 'I', 'Leu': 'L', 'Lys': 'K',
                                    'Met': 'M', 'Phe': 'F', 'Pro': 'P', 'STP': '*',
                                    'Ser': 'S', 'Thr': 'T', 'Trp': 'W', 'Tyr': 'Y',
                                    'Val': 'V'})

amino_acids = sorted(list(AA_to_single_letter_code.keys()))

codon_to_AA = Counter({'ATA': 'Ile', 'ATC': 'Ile', 'ATT': 'Ile', 'ATG': 'Met',
                       'ACA': 'Thr', 'ACC': 'Thr', 'ACG': 'Thr', 'ACT': 'Thr',
                       'AAC': 'Asn', 'AAT': 'Asn', 'AAA': 'Lys', 'AAG': 'Lys',
                       'AGC': 'Ser', 'AGT': 'Ser', 'AGA': 'Arg', 'AGG': 'Arg',
                       'CTA': 'Leu', 'CTC': 'Leu', 'CTG': 'Leu', 'CTT': 'Leu',
                       'CCA': 'Pro', 'CCC': 'Pro', 'CCG': 'Pro', 'CCT': 'Pro',
                       'CAC': 'His', 'CAT': 'His', 'CAA': 'Gln', 'CAG': 'Gln',
                       'CGA': 'Arg', 'CGC': 'Arg', 'CGG': 'Arg', 'CGT': 'Arg',
                       'GTA': 'Val', 'GTC': 'Val', 'GTG': 'Val', 'GTT': 'Val',
                       'GCA': 'Ala', 'GCC': 'Ala', 'GCG': 'Ala', 'GCT': 'Ala',
                       'GAC': 'Asp', 'GAT': 'Asp', 'GAA': 'Glu', 'GAG': 'Glu',
                       'GGA': 'Gly', 'GGC': 'Gly', 'GGG': 'Gly', 'GGT': 'Gly',
                       'TCA': 'Ser', 'TCC': 'Ser', 'TCG': 'Ser', 'TCT': 'Ser',
                       'TTC': 'Phe', 'TTT': 'Phe', 'TTA': 'Leu', 'TTG': 'Leu',
                       'TAC': 'Tyr', 'TAT': 'Tyr', 'TAA': 'STP', 'TAG': 'STP',
                       'TGC': 'Cys', 'TGT': 'Cys', 'TGA': 'STP', 'TGG': 'Trp'})

codon_to_AA_RC = Counter({'AAA': 'Phe', 'AAC': 'Val', 'AAG': 'Leu', 'AAT': 'Ile',
                          'ACA': 'Cys', 'ACC': 'Gly', 'ACG': 'Arg', 'ACT': 'Ser',
                          'AGA': 'Ser', 'AGC': 'Ala', 'AGG': 'Pro', 'AGT': 'Thr',
                          'ATA': 'Tyr', 'ATC': 'Asp', 'ATG': 'His', 'ATT': 'Asn',
                          'CAA': 'Leu', 'CAC': 'Val', 'CAG': 'Leu', 'CAT': 'Met',
                          'CCA': 'Trp', 'CCC': 'Gly', 'CCG': 'Arg', 'CCT': 'Arg',
                          'CGA': 'Ser', 'CGC': 'Ala', 'CGG': 'Pro', 'CGT': 'Thr',
                          'CTA': 'STP', 'CTC': 'Glu', 'CTG': 'Gln', 'CTT': 'Lys',
                          'GAA': 'Phe', 'GAC': 'Val', 'GAG': 'Leu', 'GAT': 'Ile',
                          'GCA': 'Cys', 'GCC': 'Gly', 'GCG': 'Arg', 'GCT': 'Ser',
                          'GGA': 'Ser', 'GGC': 'Ala', 'GGG': 'Pro', 'GGT': 'Thr',
                          'GTA': 'Tyr', 'GTC': 'Asp', 'GTG': 'His', 'GTT': 'Asn',
                          'TAA': 'Leu', 'TAC': 'Val', 'TAG': 'Leu', 'TAT': 'Ile',
                          'TCA': 'STP', 'TCC': 'Gly', 'TCG': 'Arg', 'TCT': 'Arg',
                          'TGA': 'Ser', 'TGC': 'Ala', 'TGG': 'Pro', 'TGT': 'Thr',
                          'TTA': 'STP', 'TTC': 'Glu', 'TTG': 'Gln', 'TTT': 'Lys'})

codon_to_codon_RC = Counter({'AAA': 'TTT', 'AAC': 'GTT', 'AAG': 'CTT', 'AAT': 'ATT',
                             'ACA': 'TGT', 'ACC': 'GGT', 'ACG': 'CGT', 'ACT': 'AGT',
                             'AGA': 'TCT', 'AGC': 'GCT', 'AGG': 'CCT', 'AGT': 'ACT',
                             'ATA': 'TAT', 'ATC': 'GAT', 'ATG': 'CAT', 'ATT': 'AAT',
                             'CAA': 'TTG', 'CAC': 'GTG', 'CAG': 'CTG', 'CAT': 'ATG',
                             'CCA': 'TGG', 'CCC': 'GGG', 'CCG': 'CGG', 'CCT': 'AGG',
                             'CGA': 'TCG', 'CGC': 'GCG', 'CGG': 'CCG', 'CGT': 'ACG',
                             'CTA': 'TAG', 'CTC': 'GAG', 'CTG': 'CAG', 'CTT': 'AAG',
                             'GAA': 'TTC', 'GAC': 'GTC', 'GAG': 'CTC', 'GAT': 'ATC',
                             'GCA': 'TGC', 'GCC': 'GGC', 'GCG': 'CGC', 'GCT': 'AGC',
                             'GGA': 'TCC', 'GGC': 'GCC', 'GGG': 'CCC', 'GGT': 'ACC',
                             'GTA': 'TAC', 'GTC': 'GAC', 'GTG': 'CAC', 'GTT': 'AAC',
                             'TAA': 'TTA', 'TAC': 'GTA', 'TAG': 'CTA', 'TAT': 'ATA',
                             'TCA': 'TGA', 'TCC': 'GGA', 'TCG': 'CGA', 'TCT': 'AGA',
                             'TGA': 'TCA', 'TGC': 'GCA', 'TGG': 'CCA', 'TGT': 'ACA',
                             'TTA': 'TAA', 'TTC': 'GAA', 'TTG': 'CAA', 'TTT': 'AAA'})

conserved_amino_acid_groups = {
    'Nonpolar': ['L','V','I','M','C','H','A'],
    'Aromatic': ['F','W','Y'],
    'Bases': ['K','R','H'],
    'Neutral Amines': ['Q', 'N'],
    'Acids': ['D','E'],
    'Polar and Nonpolar': ['H','Y'],
    'Mostly nonpolar': ['S','T'],
    'B': ['B','N','D'],
    'Z': ['Z','Q','E'],
    'J': ['J','L','I'],
    'None': []
}

<<<<<<< HEAD
# the longest known tRNA (selenocysteine) is 101 bp
# ref: Santesmasses, Mariotti & Guigo, 2017, "Computational identification of the selenocysteine tRNA (tRNASec) in genomes," PLoS Comp. Biol., 13(2): e1005383
# https://www.ncbi.nlm.nih.gov/pmc/articles/PMC5330540/
longest_known_trna_length = 101

tRNA_feature_names =[
    'tRNA-His Position 0',
    'Acceptor Stem',
    '5\' Acceptor Stem Sequence',
    'Position 8',
    'Position 9',
    'D Arm',
    'D Stem',
    '5\' D Stem Sequence',
    'D Loop',
    '3\' D Stem Sequence',
    'Position 26',
    'Anticodon Arm',
    'Anticodon Stem',
    '5\' Anticodon Stem Sequence',
    'Anticodon Loop',
    '3\' Anticodon Stem Sequence',
    'V Loop',
    'T Arm',
    'T Stem',
    '5\' T Stem Sequence',
    'T Loop',
    '3\' T Stem Sequence',
    '3\' Acceptor Stem Sequence',
    'Discriminator',
    'Acceptor'
]
db_formatted_tRNA_feature_names = [
    'trna_his_position_0',
    'acceptor_stem',
    'fiveprime_acceptor_stem_sequence',
    'position_8',
    'position_9',
    'd_arm',
    'd_stem',
    'fiveprime_d_stem_sequence',
    'd_loop',
    'threeprime_d_stem_sequence',
    'position_26',
    'anticodon_arm',
    'anticodon_stem',
    'fiveprime_anticodon_stem_sequence',
    'anticodon_loop',
    'threeprime_anticodon_stem_sequence',
    'v_loop',
    't_arm',
    't_stem',
    'fiveprime_t_stem_sequence',
    't_loop',
    'threeprime_t_stem_sequence',
    'threeprime_acceptor_stem_sequence',
    'discriminator',
    'acceptor'
]
=======
conserved_amino_acid_groups['N'] = conserved_amino_acid_groups['Neutral Amines'] + ['B']
conserved_amino_acid_groups['D'] = conserved_amino_acid_groups['Acids'] + ['B']
conserved_amino_acid_groups['Q'] = conserved_amino_acid_groups['Neutral Amines'] + ['Z']
conserved_amino_acid_groups['E'] = conserved_amino_acid_groups['Acids'] + ['Z']
conserved_amino_acid_groups['LI'] = conserved_amino_acid_groups['Nonpolar'] + ['J']

>>>>>>> c071454b

amino_acid_property_group = {}
for key in ['A','V','M','C']:
    amino_acid_property_group[key] = 'Nonpolar'
for key in ['F','W']:
    amino_acid_property_group[key] = 'Aromatic'
for key in ['K','R']:
    amino_acid_property_group[key] = 'Bases'
for key in ['H','Y']:
    amino_acid_property_group[key] = 'Polar and Nonpolar'
for key in ['S','T']:
    amino_acid_property_group[key] = 'Mostly nonpolar'
for key in ['G','P','X']:
    amino_acid_property_group[key] = 'None'
amino_acid_property_group['B'] = 'B'
amino_acid_property_group['Z'] = 'Z'
amino_acid_property_group['J'] = 'J'
amino_acid_property_group['N'] = 'N'
amino_acid_property_group['D'] = 'D'
amino_acid_property_group['Q'] = 'Q'
amino_acid_property_group['E'] = 'E'
amino_acid_property_group['L'] = 'LI'
amino_acid_property_group['I'] = 'LI'

codons = sorted(list(set(codon_to_AA.keys())))
coding_codons = [x for x in codons if codon_to_AA[x] != "STP"]

is_synonymous = {}
for i in coding_codons:
    is_synonymous[i] = {}
    for j in coding_codons:
        if codon_to_AA[i] == codon_to_AA[j]:
            is_synonymous[i][j] = True
        else:
            is_synonymous[i][j] = False

pretty_names = {}

def get_pretty_name(key):
    if key in pretty_names:
        return pretty_names[key]
    else:
        return key


def get_nt_to_num_lookup(d):
    D = {order: ord(nt) for nt, order in d.items()}
    lookup = 5 * numpy.ones(max(D.values()) + 1, dtype=numpy.uint8)

    for order, num in D.items():
        lookup[num] = order

    return lookup


def get_codon_to_num_lookup(reverse_complement=False):
    nts = sorted(list(unambiguous_nucleotides))
    as_ints = [ord(nt) for nt in nts]

    size = max(as_ints) + 1
    lookup = 64 * numpy.ones((size, size, size), dtype=numpy.uint8)

    num_to_codon = dict(enumerate(codons))
    if reverse_complement:
        num_to_codon = {k: codon_to_codon_RC[codon] for k, codon in num_to_codon.items()}

    D = {tuple([ord(nt) for nt in codon]): k for k, codon in num_to_codon.items()}

    for a in as_ints:
        for b in as_ints:
            for c in as_ints:
                lookup[a, b, c] = D[(a, b, c)]

    return lookup


# See utils.nt_seq_to_codon_num_array etc. for utilization of these lookup arrays
nt_to_num_lookup = get_nt_to_num_lookup({'A': 0, 'C': 1, 'G': 2, 'T': 3, 'N': 4})
nt_to_RC_num_lookup = get_nt_to_num_lookup({'A': 3, 'C': 2, 'G': 1, 'T': 0, 'N': 4})
codon_to_num_lookup = get_codon_to_num_lookup(reverse_complement=False)
codon_to_RC_num_lookup = get_codon_to_num_lookup(reverse_complement=True)<|MERGE_RESOLUTION|>--- conflicted
+++ resolved
@@ -296,7 +296,6 @@
     'None': []
 }
 
-<<<<<<< HEAD
 # the longest known tRNA (selenocysteine) is 101 bp
 # ref: Santesmasses, Mariotti & Guigo, 2017, "Computational identification of the selenocysteine tRNA (tRNASec) in genomes," PLoS Comp. Biol., 13(2): e1005383
 # https://www.ncbi.nlm.nih.gov/pmc/articles/PMC5330540/
@@ -356,14 +355,13 @@
     'discriminator',
     'acceptor'
 ]
-=======
+
 conserved_amino_acid_groups['N'] = conserved_amino_acid_groups['Neutral Amines'] + ['B']
 conserved_amino_acid_groups['D'] = conserved_amino_acid_groups['Acids'] + ['B']
 conserved_amino_acid_groups['Q'] = conserved_amino_acid_groups['Neutral Amines'] + ['Z']
 conserved_amino_acid_groups['E'] = conserved_amino_acid_groups['Acids'] + ['Z']
 conserved_amino_acid_groups['LI'] = conserved_amino_acid_groups['Nonpolar'] + ['J']
 
->>>>>>> c071454b
 
 amino_acid_property_group = {}
 for key in ['A','V','M','C']:
