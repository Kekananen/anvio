--- conflicted
+++ resolved
@@ -5,11 +5,8 @@
 
 import os
 import sys
-<<<<<<< HEAD
 import ssl
-=======
 import yaml
->>>>>>> 5a457f28
 import gzip
 import time
 import copy
@@ -3585,9 +3582,6 @@
 # def is_external_genomes_compatible_with_pan_database(pan_db_path, external_genomes_path):
 
 
-<<<<<<< HEAD
-def download_file(url, output_file_path, check_certificate=True, progress=progress, run=run):
-=======
 def get_yaml_as_dict(file_path):
     """YAML parser"""
 
@@ -3602,8 +3596,7 @@
                           f"message in case it clarifies things: '{e}'.")
 
 
-def download_file(url, output_file_path, progress=progress, run=run):
->>>>>>> 5a457f28
+def download_file(url, output_file_path, check_certificate=True, progress=progress, run=run):
     filesnpaths.is_output_file_writable(output_file_path)
 
     try:
