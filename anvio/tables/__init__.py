--- conflicted
+++ resolved
@@ -20,15 +20,9 @@
 genes_db_version = "6"
 pan_db_version = "14"
 auxiliary_data_version = "2"
-<<<<<<< HEAD
-structure_db_version = "1"
-genomes_storage_vesion = "6"
-tRNAseq_db_version = "1"
-trnaseeds_db_version = "1"
-=======
 structure_db_version = "2"
 genomes_storage_vesion = "7"
->>>>>>> d06fe16f
+tRNAseq_db_version = "1"
 workflow_config_version = "1"
 kegg_modules_db_version = "2"
 
