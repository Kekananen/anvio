--- conflicted
+++ resolved
@@ -2553,13 +2553,8 @@
            t.auxiliary_data_version, \
            t.genomes_storage_vesion, \
            t.structure_db_version, \
-<<<<<<< HEAD
-           t.kegg_modules_db_version, \
-           t.trnaseq_db_version
-=======
            t.tRNAseq_db_version, \
            t.metabolic_modules_db_version
->>>>>>> 0a553c37
 
 
 def get_version_tuples():
