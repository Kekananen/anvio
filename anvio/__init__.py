--- conflicted
+++ resolved
@@ -2777,7 +2777,6 @@
              'help': "Progress in sequence agglomeration, a stage in the identification of modifications, "
                      "is reported after a certain number of sequences have been processed (by default %(default)d)."}
                 ),
-<<<<<<< HEAD
     'modules-txt': (
             ['-M', '--modules-txt'],
             {'default': None,
@@ -2805,7 +2804,6 @@
                     "look at. The values in this column should correspond to those in the 'sample' column in "
                     "the groups-txt input file."}
                 ),
-=======
     'default-feature-param-file': (
             ['--default-feature-param-file'],
             {'metavar': 'OUTPUT_FILENAME',
@@ -2822,7 +2820,6 @@
              'help': "Prints a nicely formatted table of the default tRNA feature parameterizations "
                      "that are written to a tab-delimited .ini file by the option, `--default-feature-param-file`."}
     )
->>>>>>> bd6ab3ba
 }
 
 # two functions that works with the dictionary above.
