# -*- coding: utf-8
# pylint: disable=line-too-long

"""Lots of under-the-rug, operational garbage in here. Run. Run away.."""

import os
import sys
import json
import copy
import platform

from tabulate import tabulate

# yes, this library is imported but never used, but don't remove it
# unless you want to explode `bottle`:
import pkg_resources

anvio_version = '6.2-master'
anvio_codename = 'esther'

DEBUG = '--debug' in sys.argv
FORCE = '--force' in sys.argv
QUIET = '--quiet' in sys.argv
NO_PROGRESS = '--no-progress' in sys.argv
FIX_SAD_TABLES = '--fix-sad-tables' in sys.argv
DOCS_PATH = os.path.join(os.path.dirname(__file__), 'docs')

def P(d, dont_exit=False):
    """Poor man's debug output printer during debugging."""

    print(json.dumps(d, indent=2))

    if not dont_exit:
        sys.exit()


def TABULATE(table, header):
    """Encoding-safe `tabulate`"""

    tablefmt = "fancy_grid" if sys.stdout.encoding == "UTF-8" else "grid"
    print(tabulate(table, headers=header, tablefmt=tablefmt, numalign="right"))


# Make sure the Python environment hasn't changed since the installation (happens more often than you'd think
# on systems working with multiple Python installations that are managed through modules):
try:
    if sys.version_info.major != 3 or sys.version_info.minor < 5:
        sys.stderr.write("Sad face :( Your active Python version is %s, but anvi'o only works with Python version 3.5.0 or later.\n" % (platform.python_version()))
        sys.exit(-1)
except Exception:
    sys.stderr.write("(anvi'o failed to learn about your Python version, but it will pretend as if nothing happened)\n\n")


def get_args(parser):
    """A helper function to parse args anvi'o way.

       This function allows us to make sure some ad hoc parameters such as `--debug`
       can be used with any anvi'o program spontaneously even if they are not explicitly
       defined as an accepted argument, yet flags (or parameters) anvi'o does not expect
       to see can still be sorted out.
    """

    allowed_ad_hoc_flags = ['--version', '--debug', '--force', '--fix-sad-tables', '--quiet', '--no-progress']

    args, unknown = parser.parse_known_args()

    # if there are any args in the unknown that we do not expect to find
    # we we will make argparse complain about those.
    if len([f for f in unknown if f not in allowed_ad_hoc_flags]):
        for f in allowed_ad_hoc_flags:
            parser.add_argument(f, action='store_true')
        parser.parse_args()

    return args


import anvio.constants as constants


# a comprehensive arguments dictionary that provides easy access from various programs that interface anvi'o modules:
D = {
    'profile-db': (
            ['-p', '--profile-db'],
            {'metavar': "PROFILE_DB",
             'required': True,
             'help': "Anvi'o profile database"}
                ),
    'pan-db': (
            ['-p', '--pan-db'],
            {'metavar': "PAN_DB",
             'required': True,
             'help': "Anvi'o pan database"}
                ),
    'pan-or-profile-db': (
            ['-p', '--pan-or-profile-db'],
            {'metavar': "PAN_OR_PROFILE_DB",
             'required': True,
             'help': "Anvi'o pan or profile database (and even genes database in appropriate contexts)."}
                ),
    'genomes-storage': (
            ['-g', '--genomes-storage'],
            {'metavar': "GENOMES_STORAGE",
             'required': False,
             'help': "Anvi'o genomes storage file"}
                ),
    'structure-db': (
            ['-s', '--structure-db'],
            {'metavar': "STRUCTURE_DB",
             'required': True,
             'help': "Anvi'o structure database."}
                ),
    'only-if-structure': (
            ['--only-if-structure'],
            {'default': False,
             'action': 'store_true',
             'help': "If provided, your genes of interest will be further subset to only include "
                     "genes with structures in your structure database, and therefore must be supplied in "
                     "conjunction with a structure database, i.e. `-s <your_structure_database>`. If you did "
                     "not specify genes of interest, ALL genes will be subset to those that have "
                     "structures."}
                ),
    'genomes-names': (
            ['-G', '--genome-names'],
            {'metavar': "GENOME_NAMES",
             'required': False,
             'help': "Genome names to 'focus'. You can use this parameter to limit the genomes included in your analysis. "
                     "You can provide these names as a comma-separated list of names, or you can put them in a file, "
                     "where you have a single genome name in each line, and provide the file path."}
                ),
    'blank-profile': (
            ['--blank-profile'],
            {'default': False,
             'action': 'store_true',
             'help': "If you only have contig sequences, but no mapping data (i.e., you found a genome and would like to "
                     "take a look from it), this flag will become very hand. After creating a contigs database for your "
                     "contigs, you can create a blank anvi'o profile database to use anvi'o interactive "
                     "interface with that contigs database without any mapping data."}
                ),
    'contigs-db': (
            ['-c', '--contigs-db'],
            {'metavar': 'CONTIGS_DB',
             'required': True,
             'help': "Anvi'o contigs database generated by 'anvi-gen-contigs-database'"}
                ),
    'runinfo': (
            ['-r', '--runinfo'],
            {'metavar': 'RUNINFO_PATH',
             'required': True,
             'help': "Anvi'o runinfo file path."}
                ),
    'description': (
            ['--description'],
            {'metavar': 'TEXT_FILE',
             'required': False,
             'help': "A plain text file that contains some description about the project. You can use Markdown syntax. "
                     "The description text will be rendered and shown in all relevant interfaces, including the "
                     "anvi'o interactive interface, or anvi'o summary outputs."}
                ),

    'additional-view': (
            ['-V', '--additional-view'],
            {'metavar': 'ADDITIONAL_VIEW',
             'help': "A TAB-delimited file for an additional view to be used in the interface. This "
                     "file should contain all split names, and values for each of them in all "
                     "samples. Each column in this file must correspond to a sample name. Content "
                     "of this file will be called 'user_view', which will be available as a new item "
                     "in the 'views' combo box in the interface"}
                ),
    'fasta-file': (
            ['-f', '--fasta-file'],
            {'metavar': 'FASTA',
             'help': "A FASTA-formatted input file"}
                ),
    'dna-sequence': (
            ['--dna-sequence'],
            {'metavar': 'FASTA',
             'help': "A FASTA-formatted input file"}
                ),
    'fasta-text-file': (
            ['-f', '--fasta-text-file'],
            {'metavar': 'FASTA_TEXT_FILE',
            'dest': 'fasta_text_file',
            'help': "A two-column TAB-delimited file that lists multiple FASTA files to import "
                    "for analysis. If using for `anvi-dereplicate-genomes` or `anvi-compute-distance`, "
                    "each FASTA is assumed to be a genome. The first item in the header line "
                    "should read 'name', and the second item should read 'path'. Each line "
                    "in the field should describe a single entry, where the first column is "
                    "the name of the FASTA file or corresponding sequence, and the second column "
                    "is the path to the FASTA file itself."}
                ),
    'layers-information-file': (
            ['-D', '--layers-information-file'],
            {'metavar': 'FILE',
             'help': "A TAB-delimited file with information about layers in your dataset. Each row in this "
                     "file must correspond to a sample name. Each column must contain a unique attribute. "
                     "Please refer to the documentation to learn more about the structure and purpose of "
                     "this file."}
                ),
    'layers-order-file': (
            ['-R', '--layers-order-file'],
            {'metavar': 'FILE',
             'help': "A TAB-delimited file with three columns: 'attribute', 'basic', 'newick'. For each attribute, "
                     "the order of samples must be defined either in the 'basic' form or via a 'newick'-formatted "
                     "tree structure that describes the organization of each sample. Anvi'o will look for a "
                     "comma-separated list of sample names for the 'basic' form. Please refer to the online docs "
                     "for more info. Also you shouldn't hesitate to try to find the right file format until you get "
                     "it working. There are stringent checks on this file, and you will not break anything while trying!."}
                ),
    'split-length': (
            ['-L', '--split-length'],
            {'metavar': 'INT',
             'default': 20000,
             'type': int,
             'help': "Anvi'o splits very long contigs into smaller pieces, without actually splitting them for real. These "
                     "'virtual' splits improve the efficacy of the visualization step, and changing the split size gives "
                     "freedom to the user to adjust the resolution of their display when necessary. The default value is "
                     "(%(default)d). If you are planning to use your contigs database for metagenomic binning, we advise you "
                     "to not go below 10,000 (since the lower the split size is, the more items to show in the display, and "
                     "decreasing the split size does not really help much to binning). But if you are thinking about using this "
                     "parameter for ad hoc investigations other than binning, you should ignore our advice, and set the split "
                     "size as low as you want. If you do not want your contigs to be split, you can set the split size to '0' "
                     "or any other negative integer (lots of unnecessary freedom here, enjoy!)."}
                ),
    'kmer-size': (
            ['-K', '--kmer-size'],
            {'metavar': 'INT',
             'default': 4,
             'type': int,
             'help': "K-mer size for k-mer frequency calculations. The default k-mer size for composition-based "
                     "analyses is 4, historically. Although tetra-nucleotide frequencies seem to offer the "
                     "the sweet spot of sensitivity, information density, and manageable number of dimensions "
                     "for clustering approaches, you are welcome to experiment (but maybe you should leave "
                     "it as is for your first set of analyses)."}
                ),
    'prodigal-translation-table': (
            ['--prodigal-translation-table'],
            {'metavar': 'INT',
             'default': None,
             'help': "This is a parameter to pass to the Prodigal for a specific translation table. This parameter "
                     "corresponds to the parameter `-g` in Prodigal, the default value of which is 11 (so if you do "
                     "not set anything, it will be set to 11 in Prodigal runtime. Please refer to the Prodigal "
                     "documentation to determine what is the right translation table for you if you think you need "
                     "it.)"}
                ),

    'skip-gene-calling': (
            ['--skip-gene-calling'],
            {'default': False,
             'action': 'store_true',
             'help': "By default, generating an anvi'o contigs database includes the identification of open reading "
                     "frames in contigs by running a bacterial gene caller. Declaring this flag will by-pass that "
                     "process. If you prefer, you can later import your own gene calling results into the database."}
                ),
    'remove-partial-hits': (
            ['--remove-partial-hits'],
            {'default': False,
             'action': 'store_true',
             'help': "By default anvi'o will return hits even if they are partial. Declaring this flag will make "
                     "anvi'o filter all hits that are partial. Partial hits are hits in which you asked for n1 "
                     "genes before and n2 genes after the gene that matched the search criteria but the search "
                     "hits the end of the contig before finding the number of genes that you asked."}
            ),
    'never-reverse-complement': (
            ['--never-reverse-complement'],
            {'default': False,
             'action': 'store_true',
             'help': "By default, if a gene that is found by the search criteria is reverse in it's direction, "
                     "then the sequence of the entire locus is reversed before it is saved to the output. "
                     "If you wish to prevent this behavior then use the flag --never-reverse-complement.",}
             ),
    'zeros-are-outliers': (
            ['--zeros-are-outliers'],
            {'default': False,
             'action': 'store_true',
             'help': "If you want all zero coverage positions to be treated like outliers "
                     "then use this flag. The reason to treat zero coverage as outliers "
                     "is because when mapping reads to a reference we could get many zero "
                     "positions due to accessory genes. These positions then skew the average "
                     "values that we compute."}
            ),
    'outliers-threshold': (
            ['--outliers-threshold'],
            {'default': 1.5,
             'type': float,
             'metavar': 'NUM',
             'help': "Threshold to use for the outlier detection. The default value is '%(default).1f'. "
                     "Absolute deviation around the median is used. To read more about the method please "
                     "refer to: 'How to Detect and Handle Outliers' by Boris Iglewicz and David Hoaglin "
                     "(doi:10.1016/j.jesp.2013.03.013)."}
            ),
    'external-gene-calls': (
            ['--external-gene-calls'],
            {'metavar': 'GENE-CALLS',
             'help': "A TAB-delimited file to define external gene calls. The file must have these columns: 'gene_callers_id' "
                     "(a unique integer number for each gene call, start from 1), 'contig' (the contig name the gene call is found), "
                     "'start' (start position, integer), 'stop' (stop position, integer), 'direction' (the direction of the gene open reading "
                     "frame; can be 'f' or 'r'), 'partial' (whether it is a complete gene call, or a partial one; must be 1 for partial "
                     "calls, and 0 for complete calls), 'call_type' (1 if it is coding, 2 if it is noncoding, or 3 if it is unknown (only gene "
                     "calls with call_type = 1 will have amino acid sequences translated)), 'source' (the gene caller), "
                     "and 'version' (the version of the gene caller, i.e., v2.6.7 or v1.0). An additional 'optional' column is 'aa_sequence'"
                     " to explicitly define the amino acid seqeuence of a gene call so anvi'o does not attempt to translate the "
                     "DNA sequence itself. An EXAMPLE FILE (with the optional 'aa_sequence' column (so feel free to take it out "
                     "for your own case)) can be found at the URL https://bit.ly/2qEEHuQ. If you are providing external gene calls, "
                     "please also see the flag `--skip-predict-frame`."}
                ),
    'external-genomes': (
            ['-e', '--external-genomes'],
            {'metavar': 'FILE_PATH',
             'help': "A two-column TAB-delimited flat text file that lists anvi'o contigs databases. The first item "
                     "in the header line should read 'name', and the second should read 'contigs_db_path'. Each line in the "
                     "file should describe a single entry, where the first column is the name of the genome (or MAG), and "
                     "the second column is the anvi'o contigs database generated for this genome."}
                ),
    'internal-genomes': (
            ['-i', '--internal-genomes'],
            {'metavar': 'FILE_PATH',
             'help': "A five-column TAB-delimited flat text file. The header line must contain these columns: 'name', 'bin_id', "
                     "'collection_id', 'profile_db_path', 'contigs_db_path'. Each line should list a single entry, where 'name' "
                     "can be any name to describe the anvi'o bin identified as 'bin_id' that is stored in a collection."}
                ),
    'skip-checking-genome-hashes': (
            ['--skip-checking-genome-hashes'],
            {'default': False,
             'action': 'store_true',
             'help': "Use this flag if you would like anvi'o to skip checking genome hashes. This is only relevant if you may have "
                     "genomes in your internal or external genomes files that have identical sequences with different names AND if "
                     "you are OK with it. You may be OK with it, for instance, if you are using `anvi-dereplicate-genomes` program "
                     "to dereplicate genomes desribed in multiple collections in an anvi'o profile database that may be describing "
                     "the same genome multiple times (see https://github.com/merenlab/anvio/issues/1397 for a case)."}
                ),
    'metagenomes': (
            ['-M', '--metagenomes'],
            {'metavar': 'FILE_PATH',
             'help': "A two-column TAB-delimited flat text file. The header line must contain these columns: 'name', "
                     "'contigs_db_path', and 'profile_db_path'. Each line should list a single entry, where 'name' "
                     "can be any name to describe the metagenome stored in the anvi'o contigs database. In this "
                     "context, the anvi'o profiles associated with contigs database must be SINGLE PROFILES, as in "
                     "generated by the program `anvi-profile` and not `anvi-merge`."}
                ),
    'gene-caller': (
            ['--gene-caller'],
            {'metavar': 'GENE-CALLER',
             'help': "The gene caller to utilize. Anvi'o supports multiple gene callers, and some operations (including this one) "
                     "requires an explicit mentioning of which one to use. The default is '%s', but it will not be enough if you "
                     "if you were a rebel and have used `--external-gene-callers` or something." % constants.default_gene_caller}
                ),
    'list-gene-callers': (
            ['--list-gene-callers'],
            {'default': False,
             'action': 'store_true',
             'help': "List available gene callers in the contigs database and quit."}
                ),
    'ignore-internal-stop-codons': (
            ['--ignore-internal-stop-codons'],
            {'default': False,
             'action': 'store_true',
             'help': "This is only relevant when you have an external gene calls file. If anvi'o figures out that your custom gene calls "
                     "result in amino acid sequences with stop codons in the middle, it will complain about it. You can use this flag "
                     "to tell anvi'o to don't check for internal stop codons, Even though this shouldn't happen in theory, we understand "
                     "that it almost always does. In these cases, anvi'o understands that sometimes we don't want to care, and will "
                     "not judge you. Instead, it will replace every stop codon residue in the amino acid sequence with an 'X' character. "
                     "Please let us know if you used this and things failed, so we can tell you that you shouldn't have really used it "
                     "if you didn't like failures at the first place (smiley)."}
                ),
    'skip-predict-frame': (
            ['--skip-predict-frame'],
            {'default': False,
             'action': 'store_true',
             'help': "When you have provide an external gene calls file, anvi'o will predict the correct frame for gene calls as best as it can by "
                     "using a previously-generated Markov model that is trained using the uniprot50 database (see this for details: "
                     "https://github.com/merenlab/anvio/pull/1428), UNLESS there is an `aa_sequence` entry for a given gene call in the external "
                     "gene calls file. Please note that PREDICTING FRAMES MAY CHANGE START/STOP POSITIONS OF YOUR GENE CALLS SLIGHTLY, if "
                     "those that are in the external gene calls file are not describing proper gene calls according to the model. "
                     "If you use this flag, anvi'o will not rely on any model and will attempt to translate your DNA sequences by solely "
                     "relying upon start/stop positions in the file, but it will complain about sequences start/stop positions of which are "
                     "not divisible by 3."}
                ),
    'get-samples-stats-only': (
            ['--get-samples-stats-only'],
            {'default': False,
             'action': 'store_true',
             'help': "If you only wish to get statistics regarding the occurrence of bins in samples, then use this flag. "
                     "Especially when dealing with many samples or large genomes, gene stats could be a long time to compute. "
                     "By using this flag you could save a lot of computation time."}
                ),
    'gen-figures': (
            ['--gen-figures'],
            {'default': False,
             'action': 'store_true',
             'help': "For those of you who wish to dig deeper, a collection of figures could be created to allow "
                     "you to get insight into how the classification was generated. This is especially useful to "
                     "identify cases in which you shouldn't trust the classification (for example due to a large "
                     "number of outliers). NOTICE: if you ask anvi'o to generate these figures then it will "
                     "significantly extend the execution time. To learn about which figures are created and what "
                     "they mean, contact your nearest anvi'o developer, because currently it is a well-hidden secret."}
                ),
    'skip-SNV-profiling': (
            ['--skip-SNV-profiling'],
            {'default': False,
             'action': 'store_true',
             'help': "By default, anvi'o characterizes single-nucleotide variation in each sample. The use of this flag "
                     "will instruct profiler to skip that step. Please remember that parameters and flags must be "
                     "identical between different profiles using the same contigs database for them to merge properly."}
                ),
    'skip-INDEL-profiling': (
            ['--skip-INDEL-profiling'],
            {'default': False,
             'action': 'store_true',
             'help': "The alignment of a read to a reference genome/sequence can be imperfect, such that the read exhibits "
                     "insertions or deletions relative to the reference. Anvi'o normally stores this information in the "
                     "profile database since the time taken and extra storage do not amount to much, but if insist on not "
                     "having this information, you can skip storing this information by providing this flag. Note: If "
                     "--skip-SNV-profiling is provided, --skip-INDEL-profiling will automatically be enforced."}
                ),
    'return-AA-frequencies-instead': (
            ['--return-AA-frequencies-instead'],
            {'default': False,
             'action': 'store_true',
             'help': "By default, anvi'o will return codon frequencies (as the name suggests), but you can ask for amino "
                     "acid frequencies instead, simply because you always need more data and more stuff. You're lucky "
                     "this time, but is there an end to this? Will you ever be satisfied with what you have? "
                     "Anvi'o needs answers."}
                ),
    'profile-SCVs': (
            ['--profile-SCVs'],
            {'default': False,
             'action': 'store_true',
             'help': "Anvi'o can perform accurate characterization of codon frequencies in genes during profiling. While having "
                     "codon frequencies opens doors to powerful evolutionary insights in downstream analyses, due to its "
                     "computational complexity, this feature comes 'off' by default. Using this flag you can rise against the "
                     "authority, as you always should, and make anvi'o profile codons."}
                ),
    'drop-previous-annotations': (
            ['--drop-previous-annotations'],
            {'default': False,
             'action': 'store_true',
             'help': "Use this flag if you want anvi'o to remove ALL previous functional annotations for your genes, "
                     "and then import the new data. The default behavior will add any annotation source into the db "
                     "incrementally unless there are already annotations from this source. In which case, it will first "
                     "remove previous annotations for that source only (i.e., if source X is both in the db and in the "
                     "incoming annotations data, it will replace the content of source X in the db)."}
                ),
    'skip-mindful-splitting': (
            ['--skip-mindful-splitting'],
            {'default': False,
             'action': 'store_true',
             'help': "By default, anvi'o attempts to prevent soft-splitting large contigs by cutting proper gene calls "
                     "to make sure a single gene is not broken into multiple splits. This requires a careful "
                     "examination of where genes start and end, and to find best locations to split contigs with respect "
                     "to this information. So, when the user asks for a split size of, say, 1,000, it serves as a "
                     "mere suggestion. When this flag is used, anvi'o does what the user wants and creates splits at "
                     "desired lengths (although some functionality may become unavailable for the projects that rely on "
                     "a contigs database that is initiated this way)."}
                ),
    'contigs-fasta': (
            ['-f', '--contigs-fasta'],
            {'metavar': 'FASTA',
             'required': True,
             'help': "The FASTA file that contains reference sequences you mapped your samples against. This "
                     "could be a reference genome, or contigs from your assembler. Contig names in this file "
                     "must match to those in other input files. If there is a problem anvi'o will gracefully "
                     "complain about it."}
                ),

    # Parameters of anvi-gen-trnaseq-database
    'tRNAseq-db': (
            ['-t', '--tRNAseq-db'],
            {'metavar': 'TRNASEQ_DB',
             'required': True,
             'help': "Anvi'o tRNA-seq database generated by 'anvi-gen-tRNAseq-database'"}
                ),
    'tRNAseq-fasta': (
            ['-f', '--tRNAseq-fasta'],
            {'metavar': 'FASTA',
             'required': True,
             'help': ("A FASTA file of tRNA-seq reads. "
                      "tRNA-seq chemistry works from the 3'-CCA sequence of tRNA molecules, "
                      "extending in the 5' direction.")}
                ),
    'charging-recorded': (
            ['-c', '--charging-recorded'],
            {'default': False,
             'action': 'store_true',
             'help': ("Look for tRNA sequences ending in \"CC\" as well as \"CCA\" "
                      "as an indicator of amino acid charging state. "
                      "tRNA-seq reads ending in \"CC\" were aminoacylated, "
                      "while those ending in the normal \"CCA\" were not.")}
                ),
    'trust-fasta': (
            ['--trust-fasta'],
            {'default': False,
             'action': 'store_true',
             'help': ("Don't bother checking the input FASTA file "
                      "for such things as proper defline formatting.")}
                ),
    'only-report-tRNA': (
            ['--only-report-tRNA'],
            {'default': False,
             'action': 'store_true',
             'help': "Don't create a FASTA file of input sequences not identified as tRNA."}
                ),
    'skip-seed-output': (
            ['--skip-seed-output'],
            {'default': False,
             'action': 'store_true',
             'help': ("Don't create a FASTA file of unique tRNA sequences "
                      "with normalized acceptor/3' end, dereplicated from the 3' end, "
                      "as well as a text file of the counts of reads represented by each seed. "
                      "These files are used in the Anvi'o tRNA-seq workflow "
                      "as input to anvi-agglomerate.")}
                ),

    # Parameters of anvi-agglomerate
    'input-fasta-file': (
            ['-f', '--input-fasta-file'],
            {'metavar': 'FASTA',
             'required': True,
             'help': ("The input FASTA file path of sequences mapped to themselves, "
                      "forming the input BAM file.")}
                ),
    'input-bam-file': (
            ['-b', '--input-bam-file'],
            {'metavar': 'FILE',
             'required': True,
             'help': ("The output BAM file path of sequences alignments, "
                      "the sequences being those in the input FASTA file. "
                      "It should be generated using Bowtie2 "
                      "by mapping the FASTA file against itself, "
                      "searching for at least two alignments per sequence. "
                      "It should be sorted and indexed, "
                      "which can be done with anvi-init-bam.")}
                ),
    'output-fasta-file': (
            ['-F', '--output-fasta-file'],
            {'metavar': 'FASTA',
             'required': True,
             'help': "The output FASTA file path of remapped reference sequences."}
                ),
    'output-bam-file': (
            ['-B', '--output-bam-file'],
            {'metavar': 'FILE',
             'required': True,
             'help': "The output BAM file path of remapped alignments."}
                ),
    'replicate-txt': (
            ['-r', '--replicate-txt'],
            {'metavar': 'FILE',
             'help': ("The input file path of replicate counts and, optionally, replicate names. "
                      "Columns should not have headers. "
                      "The first column contains sequence names "
                      "corresponding to the sequences in the input FASTA file. "
                      "The second column contains counts of replicate sequences. "
                      "The optional third column contains strings "
                      "of comma-separated replicate sequence names. "
                      "The number of names must correspond to the second column. ")}
                ),
    'max-possible-alignments': (
            ['-m', '--max-possible-alignments'],
            {'metavar': 'INT',
             'type': int,
             'default': 2,
             'help': ("The maximum number of possible alignments per sequence "
                      "reported in the input BAM file. "
                      "This corresponds to the parameter, -k, in Bowtie2. "
                      "The minimum value of this parameter is 2.")}
                ),
    'sort-index-bam-output': (
            ['-s', '--sort-index-bam-output'],
            {'default': True,
             'action': 'store_true',
             'help': "Sort and index the output bam file."}
                ),

    'view-data': (
            ['-d', '--view-data'],
            {'metavar': 'VIEW_DATA',
             'help': "A TAB-delimited file for view data"}
                ),
    'tree': (
            ['-t', '--tree'],
            {'metavar': 'NEWICK',
             'help': "NEWICK formatted tree structure"}
                ),
    'items-order': (
            ['--items-order'],
            {'metavar': 'FLAT_FILE',
             'help': "A flat file that contains the order of items you wish the display using the interactive interface. You "
                     "may want to use this if you have a specific order of items in your mind, and do not want to display a "
                     "tree in the middle (or simply you don't have one). The file format is simple: each line should have an "
                     "item name, and there should be no header."}
                ),
    'additional-layers': (
            ['-A', '--additional-layers'],
            {'metavar': 'ADDITIONAL_LAYERS',
             'help': "A TAB-delimited file for additional layers for splits. The first column of this file "
                     "must be split names, and the remaining columns should be unique attributes. "
                     "The file does not need to contain all split names, or values for each split in "
                     "every column. Anvi'o will try to deal with missing data nicely. Each column in this "
                     "file will be visualized as a new layer in the tree."}
                ),
    'target-data-group': (
            ['-D', '--target-data-group'],
            {'metavar': 'NAME',
             'default': None,
             'help': "Data group to focus. Anvi'o misc data tables support associating a set of data keys "
                     "with a data group. If you have no idea what this is, then probably you don't need it, "
                     "and anvi'o will take care of you. Note: this flag is IRRELEVANT if you are working with "
                     "additional order data tables."}
                ),
    'target-data-table': (
            ['-t', '--target-data-table'],
            {'metavar': 'NAME',
             'help': "The target table is the table you are interested in accessing. Currently it can be 'items','layers', or "
                     "'layer_orders'. Please see most up-to-date online documentation for more information."}
                ),
    'view': (
            ['--view'],
            {'metavar': 'NAME',
             'help': "Start the interface with a pre-selected view. To see a list of available views, "
                     "use --show-views flag."}
                ),
    'category-variable': (
            ['--category-variable'],
            {'default': None,
             'metavar': 'CATEGORY',
             'help': "The additional layers data variable name that divides layers into multiple categories."}
                ),
    'exclude-ungrouped': (
            ['--exclude-ungrouped'],
            {'default': False,
             'action': 'store_true',
             'help': "Use this flag if you want anvi'o to ignore genomes with no value set for the catergory variable "
                     "(which you specified using --category-variable). By default all variables with no value will be "
                     "considered as a single group when preforming the statistical analysis."}
                ),
    'functional-occurrence-table-output': (
            ['-F', '--functional-occurrence-table-output'],
            {'metavar': 'FILE',
             'default': None,
             'type': str,
             'help': "Saves the occurrence frequency information for functions in genomes in a TAB-delimited format. "
                     "A file name must be provided. To learn more about how the functional occurrence is computed, please "
                     "refer to the tutorial."}
                ),
    'table': (
            ['--table'],
            {'metavar': 'TABLE_NAME',
             'help': "Table name to export."}
                ),
    'fields': (
            ['-f', '--fields'],
            {'metavar': 'FIELD(S)',
             'help': "Fields to report. Use --list-tables parameter with a table name to see available "
                     "fields  You can list fields using this notation: --fields 'field_1, field_2, ... field_N'."}
                ),
    'list': (
            ['-l', '--list'],
            {'default': False,
             'action': 'store_true',
             'help': "Gives a list of tables in a database and quits. If a table is already declared "
                     "this time it lists all the fields in a given table, in case you would to export "
                     "only a specific list of fields from the table using --fields parameter."}
                ),
    'title': (
            ['--title'],
            {'metavar': 'NAME',
             'help': "Title for the interface. If you are working with a RUNINFO dict, the title "
                     "will be determined based on information stored in that file. Regardless, "
                     "you can override that value using this parameter."}
                ),
    'split-hmm-layers': (
            ['--split-hmm-layers'],
            {'default': False,
             'action': 'store_true',
             'help': "When declared, this flag tells the interface to split every gene found in HMM "
                     "searches that were performed against non-singlecopy gene HMM profiles into "
                     "their own layer. Please see the documentation for details."}
                ),
    'taxonomic-level': (
            ['--taxonomic-level'],
            {'default': 't_genus',
             'type': str,
             'choices': constants.levels_of_taxonomy,
             'help': "The taxonomic level to use whenever relevant and/or available. The default taxonomic level "
                     "is %(default)s, but if you choose something specific, anvi'o will focus on that whenever "
                     "possible."}
                ),
    'taxonomy-file': (
            ['-t', '--taxonomy-file'],
            {'default': None,
             'type': str,
             'help': "Path to The taxonomy file format tsv containe: "
             "ID\td__domaine;p__phylum;[..];s__genus species"}
                ),
    'metagenome-mode': (
            ['-m', '--metagenome-mode'],
            {'default': False,
             'action': 'store_true',
             'help': "Treat a given contigs database as a metagenome rather than treating it as a single genome."}
                ),
    'scg-name-for-metagenome-mode': (
            ['-S','--scg-name-for-metagenome-mode'],
            {'default': None,
             'type': str,
             'metavar': 'SCG_NAME',
             'help': "When running in metagenome mode, anvi'o automatically chooses the most frequent single-copy "
                     "core gene to estimate the taxonomic composition within a contigs database. If you have a "
                     "different preference you can use this parameter to communicate that."}
                ),
    'anticodon-for-metagenome-mode': (
            ['-S','--anticodon-for-metagenome-mode'],
            {'default': None,
             'type': str,
             'metavar': 'ANTICODON',
             'help': "When running in metagenome mode, anvi'o automatically chooses the most frequent anticodon "
                     "to estimate the taxonomic composition within a contigs database. If you have a "
                     "different preference you can use this parameter to communicate that."}
                ),
    'per-anticodon-output-file': (
            ['--per-anticodon-output-file'],
            {'default': None,
             'type': str,
             'metavar': 'FILE_PATH',
             'help': "A more detailed output file that will describe taxonomy of each anticodon in a single bin. "
                     "When consensus taxonomy is generated per bin or genome, taxonomy for each underlying item "
                     "is not reported. This additional optional output file will elucidate things."}
                ),
    'per-scg-output-file': (
            ['--per-scg-output-file'],
            {'default': None,
             'type': str,
             'metavar': 'FILE_PATH',
             'help': "A more detailed output file that will describe taxonomy of each scg in a single bin. "
                     "When consensus taxonomy is generated per bin or genome, taxonomy for each underlying item "
                     "is not reported. This additional optional output file will elucidate things."}
                ),
    'all-hits-output-file': (
            ['--all-hits-output-file'],
            {'default': None,
             'type': str,
             'metavar': 'FILE_PATH',
             'help': "If this flag is declared, anvi'o will store a comprehensive list of hits that led to the "
                     "determination of the consensus hit per sequence (which is the only piece of inormation that). "
                     "is stored in the contigs database)."}
                ),
    'report-scg-frequencies': (
            ['--report-scg-frequencies'],
            {'default': None,
             'type': str,
             'metavar': 'FILE_PATH',
             'help': "Report SCG frequencies in a TAB-delimited file and quit. This is a great way to decide which "
                     "SCG name to use in metagenome mode (we often wish to use the most frequent SCG to increase the "
                     "detection of taxa)."}
                ),
    'report-anticodon-frequencies': (
            ['--report-anticodon-frequencies'],
            {'default': None,
             'type': str,
             'metavar': 'FILE_PATH',
             'help': "Report anticodon frequencies in a TAB-delimited file and quit. This is a great way to decide which "
                     "anticodon to use in metagenome mode (we often wish to use the most frequent anticodon to increase the "
                     "detection of taxa)."}
                ),
    'simplify-taxonomy-information': (
            ['--simplify-taxonomy-information'],
            {'default': False,
             'action': 'store_true',
             'help': "The taxonomy output may include a large number of names that contain clade-specific code for "
                     "not-yet-characterized taxa. With this flag you can simplify taxon names. This will influence "
                     "all output files and displays as the use of this flag will on-the-fly trim taxonomic levels "
                     "with clade-specific code names."}
                ),
    'compute-scg-coverages': (
            ['--compute-scg-coverages'],
            {'default': False,
             'action': 'store_true',
             'help': "When this flag is declared, anvi'o will go back to the profile database to learn coverage "
                     "statistics of single-copy core genes for which we have taxonomy information."}
                ),
    'compute-anticodon-coverages': (
            ['--compute-anticodon-coverages'],
            {'default': False,
             'action': 'store_true',
             'help': "When this flag is declared, anvi'o will go back to the profile database to learn coverage "
                     "statistics of tRNA genes used for taxonomy."}
                ),
    'update-profile-db-with-taxonomy': (
            ['--update-profile-db-with-taxonomy'],
            {'default': False,
             'action': 'store_true',
             'help': "When anvi'o knows all both taxonomic affiliations and coverages across samples for single-copy "
                     "core genes, it can, in theory add this information to the profile database. With this flag you "
                     "can instruct anvi'o to do that and find information on taxonomy in the `layers` tab of your "
                     "interactive interface."}
                ),
    'taxonomy-database': (
            ['-r', '--taxonomy-database'],
            {'default': None,
             'type': str,
             'metavar': 'PATH',
             'help': "Path to the directory that contains the BLAST databases for single-copy core "
                     "genes. You will almost never need to use this parameter unless you are "
                     "trying something very fancy. But when you do, you can tell anvi'o where "
                     "to look for database files through this parameter."}
                ),
    'scgs-taxonomy-data-dir': (
            ['--scgs-taxonomy-data-dir'],
            {'default': None,
             'type': str,
             'metavar': 'PATH',
             'help': "The directory for SCGs data to be stored (or read from, depending on the context). "
                     "If you leave it as is without specifying anything, anvi'o will set up everything in "
                     "(or try to read things from) a pre-defined default directory. The advantage of using "
                     "the default directory at the time of set up is that every user of anvi'o on a computer "
                     "system will be using a single data directory, but then you may need to run the setup "
                     "program with superuser privileges. If you don't have superuser privileges, then you can "
                     "use this parameter to tell anvi'o the location you wish to use to setup your databases. "
                     "If you are using a program (such as `anvi-run-scg-taxonomy` or `anvi-estimate-scg-taxonomy`) "
                     "you will have to use this parameter to tell those programs where your data are."}
                ),
<<<<<<< HEAD
    'trna-taxonomy-data-dir': (
            ['--trna-taxonomy-data-dir'],
            {'default': None,
             'type': str,
             'metavar': 'PATH',
             'help': "The directory for tRNA taxonomy data to be stored (or read from, depending on the context). "
                     "If you leave it as is without specifying anything, anvi'o will set up everything in "
                     "(or try to read things from) a pre-defined default directory. The advantage of using "
                     "the default directory at the time of set up is that every user of anvi'o on a computer "
                     "system will be using a single data directory, but then you may need to run the setup "
                     "program with superuser privileges. If you don't have superuser privileges, then you can "
                     "use this parameter to tell anvi'o the location you wish to use to setup your databases. "
                     "If you are using a program (such as `anvi-run-trna-taxonomy` or `anvi-estimate-trna-taxonomy`) "
                     "you will have to use this parameter to tell those programs where your data are."}
                ),
    'scgs-taxonomy-remote-database-url': (
            ['--scgs-taxonomy-remote-database-url'],
=======
    'gtdb-release': (
            ['--gtdb-release'],
>>>>>>> 976eda4d
            {'default': None,
             'type': str,
             'metavar': 'RELEASE_NUM',
             'help': "If you are particularly intersted an earlier release anvi'o knows about, you can set it here "
                     "Otherwise anvi'o will always use the latest release it knows about."}
                ),
    'reset': (
            ['--reset'],
            {'default': False,
             'action': 'store_true',
             'help': "Remove all the previously stored files and start over. If something is feels wrong "
                     "for some reason and if you believe re-downloading files and setting them up could "
                     "address the issue, this is the flag that will tell anvi'o to act like a real computer "
                     "scientist challenged with a computational problem."}
                ),
    'redo-databases': (
            ['--redo-databases'],
            {'default': False,
             'action': 'store_true',
             'help': "Remove existing databases and re-create them. This can be necessary when versions of "
                     "programs change and databases they create and use become incompatible."}
                ),
    'cog-data-dir': (
            ['--cog-data-dir'],
            {'default': None,
             'type': str,
             'help': "The directory path for your COG setup. Anvi'o will try to use the default path "
                     "if you do not specify anything."}
                ),
    'pfam-data-dir': (
            ['--pfam-data-dir'],
            {'default': None,
             'type': str,
             'help': "The directory path for your Pfam setup. Anvi'o will try to use the default path "
                     "if you do not specify anything."}
                ),
    'pdb-database-path': (
            ['--pdb-database-path'],
            {'default': None,
             'type': str,
             'metavar': 'PATH',
             'help': "The path for the PDB database to be stored. "
                     "If you leave it as is without specifying anything, anvi'o will set up everything in "
                     "a pre-defined default directory. The advantage of using "
                     "the default directory at the time of set up is that every user of anvi'o on a computer "
                     "system will be using a single data directory, but then you may need to run the setup "
                     "program with superuser privileges. If you don't have superuser privileges, then you can "
                     "use this parameter to tell anvi'o the location you wish to use to setup your database."}
                ),
    'kegg-data-dir': (
            ['--kegg-data-dir'],
            {'default': None,
             'type': str,
             'help': "The directory path for your KEGG setup, which will include things like "
                     "KOfam profiles and KEGG MODULE data. Anvi'o will try to use the default path "
                     "if you do not specify anything."}
                ),
    'kegg-archive': (
            ['--kegg-archive'],
            {'default': None,
             'type': str,
             'help': "The path to an archived KEGG directory. If you provide this parameter, anvi'o will set up "
                     "the KEGG data directory from the archive rather than downloading and building it from "
                     "the KEGG website."}
                ),
    'hide-outlier-SNVs': (
            ['--hide-outlier-SNVs'],
            {'default': False,
             'action': 'store_true',
             'help': "During profiling, anvi'o marks positions of single-nucleotide variations (SNVs) "
                     "that originate from places in contigs where coverage values are a bit 'sketchy'. "
                     "If you would like to avoid SNVs in those positions of splits in applicable projects "
                     "you can use this flag, and the interface would hide SNVs that are marked as 'outlier' "
                     "(although it is clearly the best to see everything, no one will judge you if you end "
                     "up using this flag) (plus, there may or may not be some historical data on this here: "
                     "https://github.com/meren/anvio/issues/309)."}
                ),
    'hmmer-program': (
            ['--hmmer-program'],
            {'type': str,
            'required': False,
             'help': "Which of the HMMER programs to use to run HMMs (hmmscan or hmmsearch). By default "
                     "anvi'o will use hmmscan for typical HMM operations like those in anvi-run-hmms (as these "
                     "tend to scan a very large number of genes against a relatively small number of HMMs), "
                     "but if you are using this program to scan a very large number of HMMs, hmmsearch might "
                     "be a better choice for performance. For this reason, hmmsearch is the default in operations like "
                     "anvi-run-pfams and anvi-run-kegg-kofams. See this article for a discussion on the performance "
                     "of these two programs: https://cryptogenomicon.org/2011/05/27/hmmscan-vs-hmmsearch-speed-the-numerology/"}
                ),
    'hmm-source': (
            ['--hmm-source'],
            {'metavar': 'SOURCE NAME',
             'default': None,
             'help': "Use a specific HMM source. You can use '--list-hmm-sources' flag to see "
                     "a list of available resources. The default is '%(default)s'."}
                ),
    'hmm-sources': (
            ['--hmm-sources'],
            {'metavar': 'SOURCE NAME',
             'help': "Get sequences for a specific list of HMM sources. You can list one or more "
                     "sources by separating them from each other with a comma character (i.e., "
                     "'--hmm-sources source_1,source_2,source_3'). If you would like to see a list "
                     "of available sources in the contigs database, run this program with "
                     "'--list-hmm-sources' flag."}
                ),
    'list-hmm-sources': (
            ['-l', '--list-hmm-sources'],
            {'default': False,
             'action': 'store_true',
             'help': "List available HMM sources in the contigs database and quit."}
                ),
    'annotation-source': (
            ['--annotation-source'],
            {'metavar': 'SOURCE NAME',
             'default': None,
             'help': "Get functional annotations for a specific annotation source. You can use the flag "
                     "'--list-annotation-sources' to learn about what sources are available."}
                ),
    'annotation-sources': (
            ['--annotation-sources'],
            {'metavar': 'SOURCE NAME[S]',
             'default': None,
             'help': "Get functional annotations for a specific list of annotation sources. You "
                     "can specify one or more sources by separating them from each other with a comma "
                     "character (i.e., '--annotation-sources source_1,source_2,source_3'). The default "
                     "behavior is to return everything"}
                ),
    'list-annotation-sources': (
            ['-l', '--list-annotation-sources'],
            {'default': False,
             'action': 'store_true',
             'help': "List available functional annotation sources."}
                ),
    'include-gc-identity-as-function': (
            ['--include-gc-identity-as-function'],
            {'default': False,
             'action': 'store_true',
             'help': "This is an option that asks anvi'o to treat gene cluster names as functions. By "
                     "doing so, you are in fact creating an opportunity to study functional enrichment "
                     "statistics for each gene cluster independently. For instance, multiple gene "
                     "clusters may have the same COG function. But if you wish to use the same enrichment "
                     "analysis in your pangenome without collapsing multiple gene clusters into a single "
                     "function name, you can use this flag, and ask for 'IDENTITY' as the functional "
                     "annotation source."}
                ),
    'gene-names': (
            ['--gene-names'],
            {'metavar': 'HMM HIT NAME',
             'help': "Get sequences only for a specific gene name. Each name should be separated from "
                     "each other by a comma character. For instance, if you want to get back only RecA "
                     "and Ribosomal_L27, you can type '--gene-names RecA,Ribosomal_L27', and you will "
                     "get any and every hit that matches these names in any source. If you would like "
                     "to see a list of available gene names, you can use '--list-available-gene-names' "
                     "flag."}
                ),
    'get-aa-sequences': (
            ['--get-aa-sequences'],
            {'default': False,
             'action': 'store_true',
             'help': "Store amino acid sequences instead."}
                ),
    'return-best-hit': (
            ['--return-best-hit'],
            {'default': False,
             'action': 'store_true',
             'help': "A bin may contain more than one hit for a gene name in a given HMM source. For instance, there may "
                     "be multiple RecA hits in a genome bin from Campbell et al.. Using this flag, will go through all of "
                     "the gene names that appear multiple times, and remove all but the one with the lowest e-value. Good "
                     "for whenever you really need to get only a single copy of single-copy core genes from a genome bin."}
                ),
    'max-num-genes-missing-from-bin': (
            ['--max-num-genes-missing-from-bin'],
            {'default': None,
             'metavar': 'INTEGER',
             'help': "This filter removes bins (or genomes) from your analysis. If you have a list of gene names, you can "
                     "use this parameter to omit any bin (or external genome) that is missing more than a number of genes "
                     "you desire. For instance, if you have 100 genome bins, and you are interested in working with 5 "
                     "ribosomal proteins, you can use '--max-num-genes-missing-from-bin 4' to remove the bins that "
                     "are missing more than 4 of those 5 genes. This is especially useful for phylogenomic analyses. "
                     "Parameter 0 will remove any bin that is missing any of the genes."}
                ),
    'min-num-bins-gene-occurs': (
            ['--min-num-bins-gene-occurs'],
            {'default': None,
             'metavar': 'INTEGER',
             'help': "This filter removes genes from your analysis. Let's assume you have 100 bins to get sequences for HMM "
                     "hits. If you want to work only with genes among all the hits that occur in at least X number of bins, "
                     "and discard the rest of them, you can use this flag. If you say '--min-num-bins-gene-occurs 90', each "
                     "gene in the analysis will be required at least to appear in 90 genomes. If a gene occurs in less than "
                     "that number of genomes, it simply will not be reported. This is especially useful for phylogenomic "
                     "analyses, where you may want to only focus on genes that are prevalent across the set of genomes "
                     "you wish to analyze."}
                ),
    'max-num-gene-clusters-missing-from-genome': (
            ['--max-num-gene-clusters-missing-from-genome'],
            {'default': 0,
             'metavar': 'INTEGER',
             'help': "This filter will remove genomes from your report. If you have a list of gene cluster names, you can "
                     "use this parameter to omit any genome from your report if it is missing more than a number of genes "
                     "you desire. For instance, if you have 100 genomes in your pan genome, and you are interested in "
                     "working only with genomes that have all 5 specific gene clusters of your choice, you can use "
                     "'--max-num-gene-clusters-missing-from-genome 4' to remove remove the bins that "
                     "are missing more than 4 of those 5 genes. This is especially useful for phylogenomic analyses. "
                     "Parameter 0 will remove any genome that is missing any of the genes."}
                ),
    'min-num-genomes-gene-cluster-occurs': (
            ['--min-num-genomes-gene-cluster-occurs'],
            {'default': 0,
             'metavar': 'INTEGER',
             'help': "This filter will remove gene clusters from your report. Let's assume you have 100 genomes in your pan "
                     "genome analysis. You can use this parameter if you want to work only with gene clusters that occur in "
                     "at least X number of genomes. If you say '--min-num-genomes-gene-cluster-occurs 90', each "
                     "gene cluster in the analysis will be required at least to appear in 90 genomes. If a gene occurs in "
                     "less than that number of genomes, it simply will not be reported. This is especially useful for "
                     "phylogenomic analyses, where you may want to only focus on gene clusters that are prevalent across "
                     "the set of genomes you wish to analyze."}
                ),
    'max-num-genomes-gene-cluster-occurs': (
            ['--max-num-genomes-gene-cluster-occurs'],
            {'default': sys.maxsize,
             'metavar': 'INTEGER',
             'help': "This filter will remove gene clusters from your report. Let's assume you have 100 genomes in your pan "
                     "genome analysis. You can use this parameter if you want to work only with gene clusters that occur in "
                     "at most X number of genomes. If you say '--max-num-genomes-gene-cluster-occurs 1', you will get gene "
                     "clusters that are singletons. Combining this parameter with --min-num-genomes-gene-cluster-occurs can "
                     "give you a very precise way to filter your gene clusters."}
                ),
    'min-num-genes-from-each-genome': (
            ['--min-num-genes-from-each-genome'],
            {'default': 0,
             'metavar': 'INTEGER',
             'help': "This filter will remove gene clusters from your report. If you say '--min-num-genes-from-each-genome 2', "
                     "this filter will remove every gene cluster, to which every genome in your analysis contributed less than "
                     "2 genes. This can be useful to find out gene clusters with many genes from many genomes (such as conserved "
                     "multi-copy genes within a clade)."}
                ),
    'max-num-genes-from-each-genome': (
            ['--max-num-genes-from-each-genome'],
            {'default': sys.maxsize,
             'metavar': 'INTEGER',
             'help': "This filter will remove gene clusters from your report. If you say '--max-num-genes-from-each-genome 1', "
                     "every gene cluster that has more than one gene from any genome that contributes to it will be removed "
                     "from your analysis. This could be useful to remove gene clusters with paralogs from your report for "
                     "appropriate phylogenomic analyses. For instance, using '--max-num-genes-from-each-genome 1' and "
                     "'min-num-genomes-gene-cluster-occurs X' where X is the total number of your genomes, would give you the "
                     "single-copy gene clusters in your pan genome."}
                ),
    'min-functional-homogeneity-index': (
            ['--min-functional-homogeneity-index'],
            {'default': -1,
             'metavar': 'FLOAT',
             'type': float,
             'help': "This filter will remove gene clusters from your report. If you say '--min-functional-homogeneity-index 0.3', "
                     "every gene cluster with a functional homogeneity index less than 0.3 will be removed from your analysis. This "
                     "can be useful if you only want to look at gene clusters that are highly conserved in resulting function"}
                ),
    'max-functional-homogeneity-index': (
            ['--max-functional-homogeneity-index'],
            {'default': 1,
             'metavar': 'FLOAT',
             'type': float,
             'help': "This filter will remove gene clusters from your report. If you say '--max-functional-homogeneity-index 0.5', "
                     "every gene cluster with a functional homogeneity index greater than 0.5 will be removed from your analysis. This "
                     "can be useful if you only want to look at gene clusters that don't seem to be functionally conserved"}
                ),
    'min-geometric-homogeneity-index': (
            ['--min-geometric-homogeneity-index'],
            {'default': -1,
             'metavar': 'FLOAT',
             'type': float,
             'help': "This filter will remove gene clusters from your report. If you say '--min-geometric-homogeneity-index 0.3', "
                     "every gene cluster with a geometric homogeneity index less than 0.3 will be removed from your analysis. This "
                     "can be useful if you only want to look at gene clusters that are highly conserved in geometric configuration"}
                ),
    'max-geometric-homogeneity-index': (
            ['--max-geometric-homogeneity-index'],
            {'default': 1,
             'metavar': 'FLOAT',
             'type': float,
             'help': "This filter will remove gene clusters from your report. If you say '--max-geometric-homogeneity-index 0.5', "
                     "every gene cluster with a geometric homogeneity index greater than 0.5 will be removed from your analysis. This "
                     "can be useful if you only want to look at gene clusters that have many not be as conserved as others"}
                ),
    'min-combined-homogeneity-index': (
            ['--min-combined-homogeneity-index'],
            {'default': -1,
             'metavar': 'FLOAT',
             'type': float,
             'help': "This filter will remove gene clusters from your report. If you say '--min-combined-homogeneity-index 0.3', "
                     "every gene cluster with a combined homogeneity index less than 0.3 will be removed from your analysis. This "
                     "can be useful if you only want to look at gene clusters that are highly conserved overall"}
                ),
    'max-combined-homogeneity-index': (
            ['--max-combined-homogeneity-index'],
            {'default': 1,
             'metavar': 'FLOAT',
             'type': float,
             'help': "This filter will remove gene clusters from your report. If you say '--max-combined-homogeneity-index 0.5', "
                     "every gene cluster with a combined homogeneity index greater than 0.5 will be removed from your analysis. This "
                     "can be useful if you only want to look at gene clusters that have many not be as conserved overall as others"}
                ),
    'add-into-items-additional-data-table': (
            ['--add-into-items-additional-data-table'],
            {'default': None,
             'metavar': 'NAME',
             'help': "If you use any of the filters, and would like to add the resulting item names into the items additional "
                     "data table of your database, you can use this parameter. You will need to give a name for these results to "
                     "be saved. If the given name is already in the items additional data table, its contents will be replaced "
                     "with the new one. Then you can run anvi-interactive or anvi-display-pan to 'see' the results of your filters."}
                ),
    'concatenate-genes': (
            ['--concatenate-genes'],
            {'default': False,
             'action': 'store_true',
             'help': "Concatenate output genes in the same order to create a multi-gene alignment output that is suitable "
                     "for phylogenomic analyses."}
                ),
    'separator': (
            ['--separator'],
            {'metavar': 'STRING',
             'default': None,
             'type': str,
             'help': "Characters to separate things (the default is whatever is most suitable)."}
                ),
    'align-with': (
            ['--align-with'],
            {'metavar': 'ALIGNER',
             'default': None,
             'type': str,
             'help': "The multiple sequence alignment program to use when multiple sequence alignment is necessary. To see "
                     "all available options, use the flag `--list-aligners`."}
                ),
    'list-aligners': (
            ['--list-aligners'],
            {'default': False,
             'action': 'store_true',
             'help': "Show available software for multiple sequence alignment."}
                ),
    'concatenate-gene-clusters': (
            ['--concatenate-gene-clusters'],
            {'default': False,
             'action': 'store_true',
             'help': "Concatenate output gene clusters in the same order to create a multi-gene alignment output that is suitable "
                     "for phylogenomic analyses."}
                ),
    'partition-file': (
            ['--partition-file'],
            {'metavar': 'FILE_PATH',
             'default': None,
             'type': str,
             'help': "Some commonly used software for phylogenetic analyses (e.g., IQ-TREE, RAxML, etc) allow users to "
             "specify/test different substitution models for each gene of a concatenated multiple sequence alignments. For "
             "this, they use a special file format called a 'partition file', which indicates the site for each gene in the "
             "alignment. You can use this parameter to declare an output path for anvi'o to report a NEXUS format partition "
             "file in addition to your FASTA output (requested by Massimiliano Molari in #1333)."}
                ),
    'report-DNA-sequences': (
            ['--report-DNA-sequences'],
            {'default': False,
             'action': 'store_true',
             'help': "By default, this program reports amino acid sequences. Use this flag to report DNA sequences instead."}
                ),
    'skip-multiple-gene-calls': (
            ['--skip-multiple-gene-calls'],
            {'default': False,
             'action': 'store_true',
             'help': "When generating concatenated output skip gene clusters contain multiple gene calls."}
                ),
    'list-available-gene-names': (
            ['-L', '--list-available-gene-names'],
            {'default': False,
             'action': 'store_true',
             'help': "List available gene names in HMM sources selection and quit."}
                ),
    'search-terms': (
            ['--search-terms'],
            {'metavar': 'SEARCH_TERMS',
             'help': "Search terms. Multiple of them can be declared separated by a delimiter (the default is a comma)."}
                ),
    'sensitive': (
            ['--sensitive'],
            {'default': False,
             'action': 'store_true',
             'help': "DIAMOND sensitivity. With this flag you can instruct DIAMOND to be 'sensitive', rather than 'fast' "
                     "during the search. It is likely the search will take remarkably longer. But, hey, if you are doing "
                     "it for your final analysis, maybe it should take longer and be more accurate. This flag is only "
                     "relevant if you are running DIAMOND."}
                ),
    'gene-caller-ids': (
            ['--gene-caller-ids'],
            {'metavar': 'GENE_CALLER_IDS',
             'type': str,
             'help': "Gene caller ids. Multiple of them can be declared separated by a delimiter (the default is a comma). "
                     "In anvi-gen-variability-profile, if you declare nothing you will get all genes matching your other "
                     "filtering criteria. In other programs, you may get everything, nothing, or an error. It really depends "
                     "on the situation. Fortunately, mistakes are cheap, so it's worth a try."}
                ),
    'flank-mode': (
            ['--flank-mode'],
            {'action': 'store_true',
             'help': "If in --flank-mode, anvi-export-locus will extract a locus based on the coordinates "
                    "of flanking genes. You MUST provide 2 flanking genes in the form of TWO "
                    "--search-term, --gene-caller-ids, or --hmm-sources. The --flank-mode option is "
                    "appropriate for extracting loci of variable gene number lengths, but are consistently "
                    "located between the same flanking genes in the genome(s) of interest."}
              ),
    'num-genes': (
            ['-n','--num-genes'],
            {'metavar': 'NUM_GENES',
             'type': str,
             'help': "Required for DEFAULT mode. For each match (to the function, or HMM that was searched) a sequence which includes "
                     "a block of genes will be saved. The block could include either genes only in the forward direction of the gene (defined "
                     "according to the direction of transcription of the gene) or reverse or both. "
                     "If you wish to get both direction use a comma (no spaces) to define the block "
                     "For example, '-n 4,5' will give you four genes before and five genes after. "
                     "Whereas, '-n 5' will give you five genes after (in addition to the gene that matched). "
                     "To get only genes preceding the match use '-n 5,0'. If the number of genes requested "
                     "exceeds the length of the contig, then the output will include the sequence until the end "
                     "of the contig."}
              ),
    'gene-mode': (
            ['--gene-mode'],
            {'default': False,
             'action': 'store_true',
             'help': "Initiate the interactive interface in 'gene mode'. In this mode, the items are genes (instead of "
                     "splits of contigs). The following views are available: detection (the detection value of each gene "
                     "in each sample). The mean_coverage (the mean coverage of genes). The non_outlier_mean_coverage "
                     "(the mean coverage of the non-outlier nucleotide positions of each gene in each sample (median absolute "
                     "deviation is used to remove outliers per gene per sample)). The non_outlier_coverage_std view (standard deviation "
                     "of the coverage of non-outlier positions of genes in samples). You can also choose to order items "
                     "and layers according to each one of the aforementioned views. In addition, all layer ordering "
                     "that are available in the regular mode (i.e. the full mode where you have contigs/splits) are also "
                     "available in 'gene mode', so that, for example, you can choose to order the layers according to 'detection', and that "
                     "would be the order according to the detection values of splits, whereas if you choose 'genes_detections' "
                     "then the order of layers would be according to the detection values of genes. Inspection and sequence "
                     "functionality are available (through the right-click menu), except now sequences are of the specific gene. "
                     "Inspection has now two options available: 'Inspect Context', which brings you to the inspection page of the split "
                     "to which the gene belongs where the inspected gene will be highlighted in yellow in the bottom, and 'Inspect Gene', "
                     "which opens the inspection page only for the gene and 100 nts around each side of it (the purpose of this option "
                     "is to make the inspection page load faster if you only want to look at the nucleotide coverage of a specific gene). "
                     "NOTICE: You can't store states or collections in 'gene mode'. However, you still can make fake selections, and create "
                     "fake bins for your viewing convenience only (smiley). Search options are available, and you can even search for functions "
                     "if you have them in your contigs database. ANOTHER NOTICE: loading this mode might take a while if your bin "
                     "has many genes, and your profile database has many samples, this is because the gene coverages stats are "
                     "computed in an ad-hoc manner when you load this mode, we know this is not ideal and we plan to improve that "
                     "(along with other things). If you have suggestions/complaints regarding this mode please comment on this "
                     "github issue: https://goo.gl/yHhRei. Please refer to the online tutorial for more information."}
                ),
    'gene-caller-id': (
            ['--gene-caller-id'],
            {'metavar': 'GENE_CALLER_ID',
             'type': int,
             'help': "A single gene id."}
                ),
    'target-version': (
            ['-t', '--target-version'],
            {'metavar': 'VERSION',
             'type': int,
             'help': "Anvi'o will stop upgrading your database when it reaches to this version. "}
                ),
    'delimiter': (
            ['--delimiter'],
            {'metavar': 'CHAR',
             'default': ',',
             'help': "The delimiter to parse multiple input terms. The default is '%(default)s'."}
                ),
    'wrap': (
            ['--wrap'],
            {'metavar': 'WRAP',
             'default': 120,
             'type': int,
             'help': "When to wrap sequences when storing them in a FASTA file. The default is "
                     "'%(default)d'. A value of '0' would be equivalent to 'do not wrap'."}
                ),
    'no-wrap': (
            ['--no-wrap'],
            {'default': False,
             'action': 'store_true',
             'help': "Do not be wrap sequences nicely in the output file."}
                ),
    'leeway': (
            ['--leeway'],
            {'metavar': 'LEEWAY_NTs',
             'default': 100,
             'type': int,
             'help': "The minimum number of nucleotides for a given short read mapping into "
                     "the gene context for it to be reported. You must consider the length of "
                     "your short reads, as well as the length of the gene you are targeting. "
                     "The default is %(default)d nts."}
                ),
    'split-R1-and-R2': (
            ['-Q', '--split-R1-and-R2'],
            {'default': False,
             'action': 'store_true',
             'help': "When declared, this program outputs 3 FASTA files for paired-end reads: one "
                     "for R1, one for R2, and one for unpaired reads."}
                ),
    'gzip-output': (
            ['-X', '--gzip-output'],
            {'default': False,
             'action': 'store_true',
             'help': "When declared, output file(s) will be gzip compressed and the extension `.gz` will be added."}
                ),
    'list-contigs': (
            ['--list-contigs'],
            {'default': False,
             'action': 'store_true',
             'help': "When declared, the program will list contigs in the BAM file and exit gracefully "
                     "without any further analysis."}
                ),
    'list-splits': (
            ['--list-splits'],
            {'default': False,
             'action': 'store_true',
             'help': "When declared, the program will list split names in the profile database and quite"}
                ),

    'list-collections': (
            ['--list-collections'],
            {'default': False,
             'action': 'store_true',
             'help': "Show available collections and exit."}
                ),
    'list-bins': (
            ['--list-bins'],
            {'default': False,
             'action': 'store_true',
             'help': "List available bins in a collection and exit."}
                ),
    'list-states': (
            ['--list-states'],
            {'default': False,
             'action': 'store_true',
             'help': "Show available states and exit."}
                ),
    'show-views': (
            ['--show-views'],
            {'default': False,
             'action': 'store_true',
             'help': "When declared, the program will show a list of available views, and exit."}
                ),
    'list-completeness-sources': (
            ['--list-completeness-sources'],
            {'default': False,
             'action': 'store_true',
             'help': "Show available sources and exit."}
                ),
    'completeness-source': (
            ['--completeness-source'],
            {'metavar': 'NAME',
             'help': "Single-copy gene source to use to estimate completeness."}
                ),
    'split-name': (
            ['--split-name'],
            {'metavar': 'SPLIT_NAME',
             'help': "Split name."}
                ),
    'program': (
            ['--program'],
            {'metavar': 'PROGRAM_NAME',
             'help': "Program name.",
             'required': False,
             'default': 'default'}
                ),
    'splits-of-interest': (
            ['--splits-of-interest'],
            {'metavar': 'FILE',
             'help': "A file with split names. There should be only one column in the file, and each line "
                     "should correspond to a unique split name."}
                ),
    'contigs-of-interest': (
            ['--contigs-of-interest'],
            {'metavar': 'FILE',
             'help': "It is possible to focus on only a set of contigs. If you would like to do that and ignore "
                     "the rest of the contigs in your contigs database, use this parameter with a flat file "
                     "every line of which desribes a single contig name."}
                ),
    'samples-of-interest': (
            ['--samples-of-interest'],
            {'metavar': 'FILE',
             'help': "A file with samples names. There should be only one column in the file, and each line "
                     "should correspond to a unique sample name (without a column header)."}
                ),
    'genes-of-interest': (
            ['--genes-of-interest'],
            {'metavar': 'FILE',
             'help': "A file with anvi'o gene caller IDs. There should be only one column in the file, and each line "
                     "should correspond to a unique gene caller id (without a column header)."}
                ),
    'gene-cluster-id': (
            ['--gene-cluster-id'],
            {'metavar': 'GENE_CLUSTER_ID',
             'help': "Gene cluster ID you are interested in."}
                ),
    'gene-cluster-ids-file': (
            ['--gene-cluster-ids-file'],
            {'metavar': 'FILE_PATH',
             'help': "Text file for gene clusters (each line should contain be a unique gene cluster id)."}
                ),
    'bin-id': (
            ['-b', '--bin-id'],
            {'metavar': 'BIN_NAME',
             'help': "Bin name you are interested in."}
                ),
    'bin-names-list': (
            ['-b', '--bin-names-list'],
            {'metavar': 'BIN NAMES',
             'help': "Comma-separated list of bin names."}
                ),
    'new-bin-name': (
            ['-B', '--new-bin-name'],
            {'metavar': 'BIN NAME',
             'help': "The new bin name."}
                ),
    'bin-ids-file': (
            ['-B', '--bin-ids-file'],
            {'metavar': 'FILE_PATH',
             'help': "Text file for bins (each line should be a unique bin id)."}
                ),
    'find-from-split-name': (
            ['--find-from-split-name'],
            {'metavar': 'SPLIT_NAME',
             'help': "If you don't know the bin name you want to work with but if you know the split name it contains "
                     "you can use this parameter to tell anvi'o the split name, and so it can find the bin for you "
                     "automatically. This is something extremely difficult for anvi'o to do, but it does it anyway "
                     "because you."}
                ),
    'collection-name': (
            ['-C', '--collection-name'],
            {'metavar': 'COLLECTION_NAME',
             'help': "Collection name."}
                ),
    'num-positions-from-each-split': (
            ['--num-positions-from-each-split'],
            {'metavar': 'INT',
             'default': 0,
             'type': int,
             'help': "Each split may have one or more variable positions. By default, anvi'o will report every SNV "
                     "position found in a given split. This parameter will help you to define a cutoff for the maximum "
                     "number of SNVs to be reported from a split (if the number of SNVs is more than the number you "
                     "declare using this parameter, the positions will be randomly subsampled)."}
             ),
    'min-scatter': (
            ['-m', '--min-scatter'],
            {'metavar': 'INT',
             'default': 0,
             'type': int,
             'help': "This one is tricky. If you have N samples in your dataset, a given variable position x in one "
                     "of your splits can split your N samples into `t` groups based on the identity of the "
                     "variation they harbor at position x. For instance, `t` would have been 1, if all samples had the same "
                     "type of variation at position x (which would not be very interesting, because in this case "
                     "position x would have zero contribution to a deeper understanding of how these samples differ "
                     "based on variability. When `t` > 1, it would mean that identities at position x across samples "
                     "do differ. But how much scattering occurs based on position x when t > 1? If t=2, how many "
                     "samples ended in each group? Obviously, even distribution of samples across groups may tell "
                     "us something different than uneven distribution of samples across groups. So, this parameter "
                     "filters out any x if 'the number of samples in the second largest group' (=scatter) is less "
                     "than -m. Here is an example: let's assume you have 7 samples. While 5 of those have AG, 2 "
                     "of them have TC at position x. This would mean scatter of x is 2. If you set -m to 2, this "
                     "position would not be reported in your output matrix. The default value for -m is "
                     "%(default)d, which means every `x` found in the database and survived previous filtering "
                     "criteria will be reported. Naturally, -m cannot be more than half of the number of samples. "
                     "Please refer to the user documentation if this is confusing."}
                ),
    'min-ratio-of-competings-nts': (
            ['-r', '--min-ratio-of-competings-nts'],
            {'metavar': 'RATIO',
             'default': 0,
             'type': float,
             'help': "Minimum ratio of the competing nucleotides at a given position. Default is %(default)d."}
                ),
    'max-num-unique-positions': (
            ['-n', '--max-num-unique-positions'],
            {'metavar': 'NUM_POSITIONS',
             'default': 0,
             'type': int,
             'help': "Maximum number of unique positions to be used in the network. This may be one way to avoid extremely "
                     "large network descriptions that would defeat the purpose of a quick visualization. If there are more "
                     "unique positions in the variability profile, the program will randomly select a subset of them to match "
                     "the `max-num-unique-positions`. The default is %(default)d, which means all positions should be reported. "
                     "Remember that the number of nodes in the network will also depend on the number of samples described in "
                     "the variability profile."}
                ),
    'num-threads': (
            ['-T', '--num-threads'],
            {'metavar': 'NUM_THREADS',
             'default': 1,
             'type': int,
             'help': "Maximum number of threads to use for multithreading whenever possible. Very conservatively, the default "
                     "is 1. It is a good idea to not exceed the number of CPUs / cores on your system. Plus, please "
                     "be careful with this option if you are running your commands on a SGE --if you are clusterizing your runs, "
                     "and asking for multiple threads to use, you may deplete your resources very fast."}
                ),
    'num-parallel-processes': (
            ['-P', '--num-parallel-processes'],
            {'metavar': 'NUM_PROCESSES',
             'default': 1,
             'type': int,
             'help': "Maximum number of processes to run in parallel. Please note that this is different than number of threads. If you "
                     "ask for 4 parallel processes, and 5 threads, anvi'o will run four processes in parallel and assign 5 threads "
                     "to each. For resource allocation you must multiply the number of processes and threads."}
                ),
    'variability-profile': (
            ['-V', '--variability-profile'],
            {'metavar': 'VARIABILITY_TABLE',
             'type': str,
             'required': False,
             'help': "The output of anvi-gen-variability-profile, or a different variant-calling output that has been converted to the "
                     "anvi'o format."}
                ),
    'min-coverage-in-each-sample': (
            ['--min-coverage-in-each-sample'],
            {'metavar': 'INT',
             'default': 0,
             'type': int,
             'help': "Minimum coverage of a given variable nucleotide position in all samples. If a nucleotide position "
                     "is covered less than this value even in one sample, it will be removed from the analysis. Default "
                     "is %(default)d."}
                ),
    'min-departure-from-reference': (
            ['-r', '--min-departure-from-reference'],
            {'metavar': 'FLOAT',
             'default': 0,
             'type': float,
             'help': "Takes a value between 0 and 1, where 1 is maximum divergence from the reference. Default is %(default)f. "
                     "The reference here observation that corresponds to a given position in the mapped context."}
                ),
    'max-departure-from-reference': (
            ['-z', '--max-departure-from-reference'],
            {'metavar': 'FLOAT',
             'default': 1,
             'type': float,
             'help': "Similar to '--min-departure-from-reference', but defines an upper limit for divergence. The "
                     "default is %(default)f."}
                ),
    'min-departure-from-consensus': (
            ['-j', '--min-departure-from-consensus'],
            {'metavar': 'FLOAT',
             'default': 0,
             'type': float,
             'help': "Takes a value between 0 and 1, where 1 is maximum divergence from the consensus for a given position. The "
                     "default is %(default)f. The consensus is the most frequent observation at a given position."}
                ),
    'max-departure-from-consensus': (
            ['-a', '--max-departure-from-consensus'],
            {'metavar': 'FLOAT',
             'default': 1,
             'type': float,
             'help': "Similar to '--min-departure-from-consensus', but defines an upper limit for divergence. The "
                     "default is %(default)f."}
                ),
    'min-occurrence-of-variable-positions': (
            ['-x', '--min-occurrence'],
            {'metavar': 'NUM_SAMPLES',
             'default': 1,
             'type': int,
             'help': "Minimum number of samples a nucleotide position should be reported as variable. Default is %(default)d. "
                     "If you set it to 2, for instance, each eligible variable position will be expected to appear in at least "
                     "two samples, which will reduce the impact of stochastic, or unintelligible variable positions."}
                ),
    'quince-mode': (
            ['--quince-mode'],
            {'default': False,
             'action': 'store_true',
             'help': "The default behavior is to report base frequencies of nucleotide positions only if there "
                     "is any variation reported during profiling (which by default uses some heuristics to minimize "
                     "the impact of error-driven variation). So, if there are 10 samples, and a given position has been "
                     "reported as a variable site during profiling in only one of those samples, there will be no "
                     "information will be stored in the database for the remaining 9. When this flag is "
                     "used, we go back to each sample, and report base frequencies for each sample at this position "
                     "even if they do not vary. It will take considerably longer to report when this flag is on, and the use "
                     "of it will increase the file size dramatically, however it is inevitable for some statistical approaches "
                     "(as well as for some beautiful visualizations)."}
                ),
    'include-contig-names': (
            ['--include-contig-names'],
            {'default': False,
             'action': 'store_true',
             'help': "Use this flag if you would like contig names for each variable position to be included in the "
                     "output file as a column. By default, we do not include contig names since they can practically "
                     "double the output file size without any actual benefit in most cases."}
                ),
    'include-split-names': (
            ['--include-split-names'],
            {'default': False,
             'action': 'store_true',
             'help': "Use this flag if you would like split names for each variable position to be included in the "
                     "output file as a column."}
                ),
    'engine': (
            ['--engine'],
            {'default': 'NT',
             'metavar': 'ENGINE',
             'type': str,
             'help': "Variability engine. The default is '%(default)s'."}
                ),
    'driver': (
            ['--driver'],
            {'metavar': 'DRIVER',
             'type': str,
             'required': True,
             'help': "Automatic binning drivers. Available options '%(choices)s'."}
                ),
    'skip-synonymity': (
            ['--skip-synonymity'],
            {'default': False,
             'action': 'store_true',
             'help': "Computing synonymity can be an expensive operation for large data sets. Provide this flag to skip "
                     "computing synonymity. It only makes sense to provide this flag when using --engine CDN."}
                ),
    'transpose': (
            ['--transpose'],
            {'default': False,
             'action': 'store_true',
             'help': "Transpose the input matrix file before clustering."}
                ),
    'skip-check-names': (
            ['--skip-check-names'],
            {'default': False,
             'action': 'store_true',
             'help': "For debugging purposes. You should never really need it."}
                ),
    'experimental-org-input-dir': (
            ['-i', '--input-directory'],
            {'metavar': 'DIR_PATH',
             'type': str,
             'help': "Input directory where the input files addressed from the configuration "
                     "file can be found (i.e., the profile database, if PROFILE.db::TABLE "
                     "notation is used in the configuration file)."}
                ),
    'clustering-name': (
            ['-N', '--name'],
            {'metavar': 'NAME',
             'type': str,
             'help': "The name to use when storing the resulting clustering in the database. "
                     "This name will appear in the interactive interface and other relevant "
                     "interfaces. Please consider using a short and descriptive single-word "
                     "(if you do not do that you will make anvi'o complain)."}
                ),
    'distance': (
            ['--distance'],
            {'metavar': 'DISTANCE_METRIC',
             'type': str,
             'default': constants.distance_metric_default,
             'help': "The distance metric for the hierarchical clustering. The default distance "
                     "metric is '%(default)s'. You can find the full list of distance metrics "
                     "either by making a mistake (such as entering a non-existent distance metric "
                     "and making anvi'o upset), or by taking a look at the help menu of the "
                     "hierarchy.distance.pdist function in the scipy.cluster module."}
                ),
    'linkage': (
            ['--linkage'],
            {'metavar': 'LINKAGE_METHOD',
             'type': str,
             'default': constants.linkage_method_default,
             'help': "The linkage method for the hierarchical clustering. The default linkage "
                     "method is '%(default)s', because that is the best one. It really is. We talked "
                     "to a lot of people and they were all like 'this is the best one available' and "
                     "it is just all out there. Honestly it is so good that we will build a wall around it "
                     "and make other linkage methods pay for it. But if you want to see a full "
                     "list of available ones you can check the hierarcy.linkage function in "
                     "the scipy.cluster module. Up to you really. But then you can't use %(default)s "
                     "anymore, and you would have to leave anvi'o right now."}
                ),
    'input-dir': (
            ['-i', '--input-dir'],
            {'metavar': 'DIR_PATH',
             'type': str,
             'help': "Directory path for input files"}
                ),
    'output-dir': (
            ['-o', '--output-dir'],
            {'metavar': 'DIR_PATH',
             'type': str,
             'help': "Directory path for output files"}
                ),
    'output-file': (
            ['-o', '--output-file'],
            {'metavar': 'FILE_PATH',
             'type': str,
             'help': "File path to store results."}
                ),
    'log-file': (
            ['--log-file'],
            {'metavar': 'FILE_PATH',
             'default': None,
             'type': str,
             'help': "File path to store debug/output messages."}
                ),
    'trna-hits-file': (
            ['--trna-hits-file'],
            {'metavar': 'FILE_PATH',
             'default': None,
             'type': str,
             'help': "File path to store raw hits from tRNA scan."}
                ),
    'trna-cutoff-score': (
            ['--trna-cutoff-score'],
            {'metavar': 'INT',
             'default': 20,
             'type': int,
             'help': "Minimum score to assume a hit comes from a proper tRNA gene (passed to the tRNAScan-SE). "
                     "The default is %(default)d. It can get any value between 0-100."}
                ),
    'also-scan-trnas': (
            ['--also-scan-trnas'],
            {'default': False,
             'action': 'store_true',
             'help': "Also scan tRNAs while you're at it."}
                ),
    'output-db-path': (
            ['-o', '--output-db-path'],
            {'metavar': 'DB_FILE_PATH',
             'type': str,
             'help': "Output file path for the new database."}
                ),
    'temporary-dir-path': (
            ['--temporary-dir-path'],
            {'metavar': 'PATH',
             'type': str,
             'help': "If you don't provide anything here, this program will come up with a temporary "
                     "directory path by itself to store intermediate files, and clean it later. If you "
                     "want to have full control over this, you can use this flag to define one.."}
                ),
    'output-file-prefix': (
            ['-O', '--output-file-prefix'],
            {'metavar': 'FILENAME_PREFIX',
             'type': str,
             'help': "A prefix to be used while naming the output files (no file type "
                     "extensions please; just a prefix)."}
                ),
    'long-format': (
            ['--long-format'],
            {'default': False,
             'action': 'store_true',
             'help': "Report the output file as a long-format TAB-delmited file instead of a TAB-delimited "
                     "sparse matrix."}
                ),
    'matrix-format': (
            ['--matrix-format'],
            {'default': False,
             'action': 'store_true',
             'help': "Report the output as TAB-delmited sparse matrix files."}
                ),
    'raw-output': (
            ['--raw-output'],
            {'default': False,
             'action': 'store_true',
             'help': "Just store the raw output without any processing of the primary data structure."}
                ),
    'dry-run': (
            ['--dry-run'],
            {'default': False,
             'action': 'store_true',
             'help': "Don't do anything real. Test everything, and stop right before wherever the developer "
                     "said 'well, this is enough testing', and decided to print out results."}
                ),
    'skip-dry-run': (
            ['--skip-dry-run'],
            {'default': False,
             'action': 'store_true',
             'help': "Don't do a dry run. Just start the workflow! Useful when your job is so big it takes "
                     "hours to do a dry run."}
                ),
    'verbose': (
            ['--verbose'],
            {'default': False,
             'action': 'store_true',
             'help': "Be verbose, print more messages whenever possible."}
                ),
    'concise': (
            ['--concise'],
            {'default': False,
             'action': 'store_true',
             'help': "Don't be verbose, print less messages whenever possible."}
                ),
    'just-do-it': (
            ['--just-do-it'],
            {'default': False,
             'action': 'store_true',
             'help': "Don't bother me with questions or warnings, just do it."}
                ),
    'ip-address': (
            ['-I', '--ip-address'],
            {'metavar': 'IP_ADDR',
             'type': str,
             'default': '0.0.0.0',
             'help': "IP address for the HTTP server. The default ip address (%(default)s) should "
                     "work just fine for most."}
                ),
   'browser-path': (
            ['--browser-path'],
            {'metavar': 'PATH',
             'type': str,
             'default': None,
             'help': "By default, anvi'o will use your default browser to launch the interactive interface. If you "
                     "would like to use something else than your system default, you can provide a full path for an "
                     "alternative browser using this parameter, and hope for the best. For instance we are using "
                     "this parameter to call Google's experimental browser, Canary, which performs better with "
                     "demanding visualizations."}
                ),
   'api-url': (
            ['--api-url'],
            {'metavar': 'API_URL',
             'type': str,
             'default': 'https://anvi-server.org',
             'help': "Anvi'server url"}
                ),
    'port-number': (
            ['-P', '--port-number'],
            {'metavar': 'INT',
             'default': None,
             'type': int,
             'help': "Port number to use for anvi'o services. If nothing is declared, anvi'o will try to find "
                     "a suitable port number, starting from the default port number, %d." % constants.default_port_number}
                ),
    'user': (
            ['--user'],
            {'metavar': 'USERNAME',
             'default': None,
             'type': str,
             'help': "The user for an anvi'server."}
                ),
    'user-server-shutdown': (
            ['--user-server-shutdown'],
            {'default': False,
             'action': 'store_true',
             'help': "Allow users to shutdown an anvi'server via web interface."}
                ),
    'read-only': (
            ['--read-only'],
            {'default': False,
             'action': 'store_true',
             'help': "When the interactive interface is started with this flag, all 'database write' "
                     "operations will be disabled."}
                ),
    'server-only': (
            ['--server-only'],
            {'default': False,
             'action': 'store_true',
             'help': "The default behavior is to start the local server, and fire up a browser that "
                     "connects to the server. If you have other plans, and want to start the server "
                     "without calling the browser, this is the flag you need."}
                ),
    'password-protected': (
            ['--password-protected'],
            {'default': False,
             'action': 'store_true',
             'help': "If this flag is set, command line tool will ask you to enter a password and interactive "
                     "interface will be only accessible after entering same password. This option is recommended "
                     "for shared machines like clusters or shared networks where computers are not isolated."}
                ),
    'store-in-db': (
            ['--store-in-db'],
            {'default': False,
             'action': 'store_true',
             'help': "Store analysis results into the database directly."}
                ),
    'skip-store-in-db': (
            ['--skip-store-in-db'],
            {'default': False,
             'action': 'store_true',
             'help': "By default, analysis results are stored in the profile database. The use of "
                     "this flag will let you skip that"}
                ),
    'min-e-value': (
            ['-e', '--min-e-value'],
            {'metavar': 'E-VALUE',
             'default': 1e-15,
             'type': float,
             'help': "Minimum significance score of an HMM find to be considered as a valid hit. "
                     "Default is %(default)g."}
                ),
    'max-num-target-sequences': (
            ['--max-num-target-sequences'],
            {'metavar': 'NUMBER',
             'default': 20,
             'type': float,
             'help': "Maximum number of target sequences to request from BLAST or DIAMOND searches. The default is %(default)g%%."}
                ),
    'min-percent-identity': (
            ['--min-percent-identity'],
            {'metavar': 'PERCENT_IDENTITY',
             'default': 80.0,
             'type': float,
             'help': "Minimum percent identity. The default is %(default)g%%."}
                ),
    'min-full-percent-identity': (
            ['--min-full-percent-identity'],
            {'metavar': 'FULL_PERCENT_IDENTITY',
             'default': 20.0,
             'type': float,
             'help': "In some cases you may get high raw ANI estimates (percent identity scores) "
                     "between two genomes that have little to do with each other simply because only "
                     "a small fraction of their content may be aligned. This can be partly "
                     "alleviated by considering the *full* percent identity, which includes in its "
                     "calculation regions that did not align. For example, if the alignment is a "
                     "whopping 97 percent identity but only 8 percent of the genome aligned, the *full* "
                     "percent identity is 0.970 * 0.080 = 0.078 OR 7.8 percent. *full* percent "
                     "identity is always included in the report, but you can also use it as a filter "
                     "for other metrics, such as percent identity. This filter will set all ANI "
                     "measures between two genomes to 0 if the *full* percent identity is less than "
                     "you deem trustable. When you set a value, anvi'o will go through the ANI "
                     "results, and set all ANI measures between two genomes to 0 if the *full* "
                     "percent identity *between either of them* is less than the parameter described "
                     "here. The default is %(default)g."}
                ),
    'use-full-percent-identity': (
            ['--use-full-percent-identity'],
            {'action': 'store_true',
             'help': "Usually, percent identity is calculated only over aligned regions, and this "
                     "is what is used as a distance metric by default. But with this flag, "
                     "you can instead use the *full* percent identity as the distance metric. It is the "
                     "same as percent identity, except that regions that did not align are included "
                     "in the calculation. This means *full* percent identity will always be less than or "
                     "equal to percent identity. How is it calculated? Well if P is the percentage identity "
                     "calculated in aligned regions, L is the length of the genome, and A is the fraction "
                     "of the genome that aligned to a compared genome, the full percent identity is "
                     "P * (A/L). In other words, it is the percent identity multiplied by the alignment "
                     "coverage. For example, if the alignment is a whopping 97 percent identity but "
                     "only 8 percent of the genome aligned, the *full* percent identity is 0.970 * 0.080 "
                     "= 0.078, which is just 7.8 percent."}
                ),
    'min-alignment-fraction': (
            ['--min-alignment-fraction'],
            {'default': 0.0,
             'metavar': 'NUM',
             'type': float,
             'help': "In some cases you may get high raw ANI estimates "
                     "(percent identity scores) between two genomes that have little to do with each other "
                     "simply because only a small fraction of their content may be aligned. This filter will "
                     "set all ANI scores between two genomes to 0 if the alignment fraction is less than you "
                     "deem trustable. When you set a value, anvi'o will go through the ANI results, and set "
                     "percent identity scores between two genomes to 0 if the alignment fraction *between either "
                     "of them* is less than the parameter described here. The default is %(default)g."}
                ),
    'significant-alignment-length': (
            ['--significant-alignment-length'],
            {'default': None,
             'metavar': 'INT',
             'type': int,
             'help': "So --min-alignment-fraction "
                     "discards any hit that is coming from alignments that represent shorter fractions of genomes, "
                     "but what if you still don't want to miss an alignment that is longer than an X number of "
                     "nucleotides regardless of what fraction of the genome it represents? Well, this parameter is "
                     "to recover things that may be lost due to --min-alignment-fraction parameter. Let's say, "
                     "if you set --min-alignment-fraction to '0.05', and this parameter to '5000', anvi'o will keep "
                     "hits from alignments that are longer than 5000 nts, EVEN IF THEY REPRESENT less than 5 percent of "
                     "a given genome pair. Basically if --min-alignment-fraction is your shield to protect yourself "
                     "from incoming garbage, --significant-alignment-length is your chopstick to pick out those that "
                     "may be interesting, and you are a true warrior here."}
                ),
    'bins-info': (
            ['--bins-info'],
            {'metavar': 'BINS_INFO',
             'help': "Additional information for bins. The file must contain three TAB-delimited columns, "
                     "where the first one must be a unique bin name, the second should be a 'source', and the "
                     "last one should be a 7 character HTML color code (i.e., '#424242'). Source column must "
                     "contain information about the origin of the bin. If these bins are automatically "
                     "identified by a program like CONCOCT, this column could contain the program name and "
                     "version. The source information will be associated with the bin in various interfaces "
                     "so in a sense it is not *that* critical what it says there, but on the other hand it is, "
                     "becuse we should also think about people who may end up having to work with what we put "
                     "together later."}
                ),
    'bins': (
            ['--bins'],
            {'metavar': 'BINS_DATA',
             'help': "Tab-delimited file, first column contains tree leaves (gene clusters, splits, contigs etc.) "
                     "and second column contains which Bin they belong."}
      ),
    'contigs-mode': (
            ['--contigs-mode'],
            {'default': False,
             'action': 'store_true',
             'help': "Use this flag if your binning was done on contigs instead of splits. Please refer "
                     "to the documentation for help."}
                ),
    'sample-name': (
            ['-S', '--sample-name'],
            {'metavar': 'NAME',
             'help': "It is important to set a sample name (using only ASCII letters and digits "
                     "and without spaces) that is unique (considering all others). If you do not "
                     "provide one, anvi'o will try to make up one for you based on other information, "
                     "although, you should never let the software to decide these things)."}
                ),
    'project-name': (
            ['-n', '--project-name'],
            {'metavar': 'PROJECT_NAME',
             'help': "Name of the project. Please choose a short but descriptive name (so anvi'o can use "
                     "it whenever she needs to name an output file, or add a new table in a database, or name "
                     "her first born)."}
                ),
    'skip-hierarchical-clustering': (
            ['--skip-hierarchical-clustering'],
            {'default': False,
             'action': 'store_true',
             'help': "If you are not planning to use the interactive interface (or if you have other "
                     "means to add a tree of contigs in the database) you may skip the step where "
                     "hierarchical clustering of your items are preformed based on default clustering "
                     "recipes matching to your database type."}
                ),
    'skip-variability-tables': (
            ['--skip-variability-tables'],
            {'default': False,
             'action': 'store_true',
             'help': "Processing variability tables in profile database might take a very long time. With "
                     "this flag you will be asking anvi'o to skip them."}
                ),
    'enforce-hierarchical-clustering': (
            ['--enforce-hierarchical-clustering'],
            {'default': False,
             'action': 'store_true',
             'help': "If you have more than 25,000 splits in your merged profile, anvi-merge will automatically "
                     "skip the hierarchical clustering of splits (by setting --skip-hierarchical-clustering flag "
                     "on). This is due to the fact that computational time required for hierarchical clustering "
                     "increases exponentially with the number of items being clustered. Based on our experience "
                     "we decided that 25,000 splits is about the maximum we should try. However, this is not a "
                     "theoretical limit, and you can overwrite this heuristic by using this flag, which would "
                     "tell anvi'o to attempt to cluster splits regardless."}
                ),
    'compress-auxiliary-data': (
            ['--compress-auxiliary-data'],
            {'default': False,
             'action': 'store_true',
             'help': "When declared, the auxiliary data file in the resulting output will be compressed. This "
                     "saves space, but it takes long. Also, if you are planning to compress the entire "
                     "later using GZIP, it is even useless to do. But you are the boss!"}
                ),
    'cluster-contigs': (
            ['--cluster-contigs'],
            {'default': False,
             'action': 'store_true',
             'help': "Single profiles are rarely used for genome binning or visualization, and since "
                     "clustering step increases the profiling runtime for no good reason, the default "
                     "behavior is to not cluster contigs for individual runs. However, if you are "
                     "planning to do binning on one sample, you must use this flag to tell anvi'o to "
                     "run cluster configurations for single runs on your sample."}
                ),
    'num-clusters-requested': (
            ['--num-clusters-requested'],
            {'metavar': 'INT',
             'default': 400,
             'type': int,
             'help': "How many clusters do you request? Default is %(default)d."}
             ),
    'overwrite-output-destinations': (
            ['-W', '--overwrite-output-destinations'],
            {'default': False,
             'action': 'store_true',
             'help': "Overwrite if the output files and/or directories exist."}
                ),
    'delete-if-exists': (
            ['--delete-if-exists'],
            {'default': False,
             'action': 'store_true',
             'help': "Be bold (at your own risk), and delete if exists."}
                ),
    'report-variability-full': (
            ['--report-variability-full'],
            {'default': False,
             'action': 'store_true',
             'help': "One of the things anvi-profile does is to store information about variable "
                     "nucleotide positions. Usually it does not report every variable position, since "
                     "not every variable position is genuine variation. Say, if you have 1,000 coverage, "
                     "and all nucleotides at that position are Ts and only one of them is a C, the "
                     "confidence of that C being a real variation is quite low. anvi'o has a simple "
                     "algorithm in place to reduce the impact of noise. However, using this flag "
                     "you can disable it and ask profiler to report every single variation (which "
                     "may result in very large output files and millions of reports, but you are the "
                     "boss). Do not forget to take a look at '--min-coverage-for-variability' parameter"}
                ),
    'report-extended-deflines': (
            ['--report-extended-deflines'],
            {'default': False,
             'action': 'store_true',
             'help': "When declared, the deflines in the resulting FASTA file will contain more information."}
                ),
    'manual-mode': (
            ['--manual-mode'],
            {'default': False,
             'action': 'store_true',
             'help': "Using this flag, you can run the interactive interface in an ad hoc manner using "
                     "input files you curated instead of standard output files generated by an anvi'o "
                     "run. In the manual mode you will be asked to provide a profile database. In this "
                     "mode a profile database is only used to store 'state' of the interactive interface "
                     "so you can reload your visual settings when you re-analyze the same files again. If "
                     "the profile database you provide does not exist, anvi'o will create an empty one for "
                     "you."}
                ),
    'hmm-profile-dir': (
            ['-H', '--hmm-profile-dir'],
            {'metavar': 'HMM PROFILE PATH',
             'help': "You can use this parameter you can specify a directory path that contain an HMM profile. "
                     "This way you can run HMM profiles that are not included in anvi'o. See the online "
                     "to find out about the specifics of this directory structure ."}
                ),
    'installed-hmm-profile': (
            ['-I', '--installed-hmm-profile'],
            {'metavar': 'HMM PROFILE NAME'}
                ),
    'min-contig-length': (
            ['-M', '--min-contig-length'],
            {'metavar': 'INT',
             'default': 1000,
             'type': int,
             'help': "Minimum length of contigs in a BAM file to analyze. The minimum length should be long enough "
                     "for tetra-nucleotide frequency analysis to be meaningful. There is no way to define a golden "
                     "number of minimum length that would be applicable to genomes found in all environments, but we "
                     "chose the default to be %(default)d, and have been happy with it. You are welcome to experiment, "
                     "but we advise to never go below 1,000. You also should remember that the lower you go, the more "
                     "time it will take to analyze all contigs. You can use --list-contigs parameter to have an idea how "
                     "many contigs would be discarded for a given M."}
                ),
    'max-contig-length': (
            ['--max-contig-length'],
            {'metavar': 'INT',
             'default': 0,
             'type': int,
             'help': "Just like the minimum contig length parameter, but to set a maximum. Basically this will remove "
                     "any contig longer than a certain value. Why would anyone need this? Who knows. But if you ever "
                     "do, it is here."}
                ),
    'min-mean-coverage': (
            ['-X', '--min-mean-coverage'],
            {'metavar': 'INT',
             'default': 0,
             'type': int,
             'help': "Minimum mean coverage for contigs to be kept in the analysis. The default value is %(default)d, "
                     "which is for your best interest if you are going to profile multiple BAM files which are then "
                     "going to be merged for a cross-sectional or time series analysis. Do not change it if you are not "
                     "sure this is what you want to do."}
                ),
    'min-coverage-for-variability': (
            ['-V', '--min-coverage-for-variability'],
            {'metavar': 'INT',
             'default': 10,
             'type': int,
             'help': "Minimum coverage of a nucleotide position to be subjected to SNV profiling. By default, anvi'o will "
                     "not attempt to make sense of variation in a given nucleotide position if it is covered less than "
                     "%(default)dX. You can change that minimum using this parameter."}
                ),
    'contigs-and-positions': (
            ['--contigs-and-positions'],
            {'metavar': 'CONTIGS_AND_POS',
             'required': True,
             'help': "This is the file where you list the contigs, and nucleotide positions you are interested in. This "
                     "is supposed to be a TAB-delimited file with two columns. In each line, the first column should be "
                     "the contig name, and the second column should be the comma-separated list of integers for nucleotide "
                     "positions."}
                ),
    'state-autoload': (
            ['--state-autoload'],
            {'metavar': 'NAME',
             'help': "Automatically load previous saved state and draw tree. To see a list of available states, "
                     "use --show-states flag."}
                ),
    'load-full-state': (
            ['--load-full-state'],
            {'required': False,
             'action': 'store_true',
             'help': "Often the minimum and maximum values defined for the an entire profile database that contains "
                     "all contigs do not scale well when you wish to work with a single bin in the refine mode. For "
                     "this reason, the default behavior of anvi-refine is to ignore min/max values set in the default "
                     "state. This flag is your way of telling anvi'o to not do that, and load the state stored in the "
                     "profile database as is."}
                ),
    'state': (
            ['-s', '--state'],
            {'metavar': 'STATE',
             'help': "State file, you can export states from database using anvi-export-state program"}
                ),
    'collection-autoload': (
            ['--collection-autoload'],
            {'metavar': 'NAME',
             'help': "Automatically load a collection and draw tree. To see a list of available collections, "
                     "use --list-collections flag."}
                ),
    'full-report': (
            ['--full-report'],
            {'metavar': 'FILE_NAME',
             'default': None,
             'help': "Optional output file with a fuller description of findings."}
                ),
    'include-sequences': (
            ['--include-sequences'],
            {'default': False,
             'action': 'store_true',
             'help': "Include sequences in the report."}
                ),
    'show-states': (
            ['--show-states'],
            {'default': False,
             'action': 'store_true',
             'help': "When declared the program will print all available states and exit."}
                ),
    'skip-init-functions': (
            ['--skip-init-functions'],
            {'default': False,
             'action': 'store_true',
             'help': "When declared, function calls for genes will not be initialized (therefore will be missing from all "
                     "relevant interfaces or output files). The use of this flag may reduce the memory fingerprint and "
                     "processing time for large datasets."}
                ),
    'init-gene-coverages': (
            ['--init-gene-coverages'],
            {'default': False,
             'action': 'store_true',
             'help': "Initialize gene coverage and detection data. This is a very computationally expensive step, but it is "
                     "necessary when you need gene level coverage data. The reason this is very computationally expensive "
                     "is because anvi'o computes gene coverages by going back to actual coverage values of each gene to "
                     "average them, instead of using contig average coverage values, for extreme accuracy."}
                ),
    'reformat-contig-names': (
            ['--reformat-contig-names'],
            {'default': False,
             'action': 'store_true',
             'help': "Reformat contig names while generating the summary output so they look fancy. With this flag, anvi'o "
                     "will replace the original names of contigs to those that include the bin name as a prefix in resulting "
                     "summary output files per bin. Use this flag carefully as it may influence your downstream analyses due "
                     "to the fact that your original contig names in your input FASTA file for the contigs database will not "
                     "be in the summary output. Although, anvi'o will report a conversion map per bin so you can recover the "
                     "original contig name if you have to."}
                ),
    'skip-auto-ordering': (
            ['--skip-auto-ordering'],
            {'default': False,
             'action': 'store_true',
             'help': "When declared, the attempt to include automatically generated orders of items based on additional data "
                     "is skipped. In case those buggers cause issues with your data, and you still want to see your stuff and "
                     "deal with the other issue maybe later."}
                ),
    'quick-summary': (
            ['--quick-summary'],
            {'default': False,
             'action': 'store_true',
             'help': "When declared the summary output will be generated as quickly as possible, with minimum amount "
                     "of essential information about bins."}
                ),
    'only-complete-links': (
            ['--only-complete-links'],
            {'default': False,
             'action': 'store_true',
             'help': "When declared, only reads that cover all positions will be reported. It is necessary to use this "
                     "flag if you want to perform oligotyping-like analyses on matching reads."}
                ),
    'users-data-dir': (
            ['-U', '--users-data-dir'],
            {'metavar': 'USERS_DATA_DIR',
             'type': str,
             'help': "Input directory where the user database is read and stored by the server. A new database will be "
                     "created if no directory is found."}
                ),
    'smtp-config-file': (
            ['-E', '--smtp-config-file'],
            {'metavar': 'SMTP_CONFIG_INI',
             'type': str,
             'help': "The configuration file for SMTP server to send e-mails. The input file should be formatted as an INI "
                     "file that starts with the header '[SMTP]', and should describe values of each of these variables in "
                     "the following lines: 'from_address' (the e-mail address that should appear in the 'From' section of "
                     "e-mails sent by the server), 'server_address' (the address of the SMTP server to connect), 'server_port' "
                     "(the port number to connect), 'init_tls' (whether to initialize TLS protocol), 'username' (the username "
                     "for the server to login, if necessary), 'password' (the password associated with the username for login, "
                     "if the password is not blank)."}
                ),
    'validate-users-automatically': (
            ['--validate-users-automatically'],
            {'default': True,
             'action': 'store_true',
             'help': "If this is true, users will not receive a link via email to confirm their account but instead be validated "
                     "automatically if there is no smtp configuration."}
                ),
    'queue-size': (
            ['--queue-size'],
            {'default': 0,
             'metavar': 'INT',
             'required': False,
             'help': "The queue size for worker threads to store data to communicate to the main thread. The default is set by the "
                     "class based on the number of threads. If you have *any* hesitation about whether you know what you are doing, "
                     "you should not change this value."}
                ),
    'ngram-window-range': (
            ['--ngram-window-range'],
            {'default': "2:3",
             'metavar': "NGRAM_WINDOW_RANGE",
             'type': str,
             'required': False,
             'help': "The range of window sizes of Ngrams to analyze for synteny patterns."
                     "Please format the window-range as x:y (e.g. Window sizes 2 to 4 would be denoted as: 2:4)"}
                ),
    'write-buffer-size': (
            ['--write-buffer-size'],
            {'default': 500,
             'metavar': 'INT',
             'required': False,
             'help': "How many items should be kept in memory before they are written to the disk. The default is "
                     "%(default)d. The larger the buffer size, the less frequently the program will access the disk, yet the more memory "
                     "will be consumed since the processed items will be cleared off the memory only after they are written "
                     "to the disk. The default buffer size will likely work for most cases, but if "
                     "you feel you need to reduce it, we trust you. Please keep an eye on the memory "
                     "usage output to make sure the memory use never exceeds the size of the "
                     "physical memory."}
                ),
    'write-buffer-size-per-thread': (
            ['--write-buffer-size-per-thread'],
            {'default': 500,
             'metavar': 'INT',
             'required': False,
             'help': "How many items should be kept in memory before they are written do the disk. The default is "
                     "%(default)d per thread. So a single-threaded job would have a write buffer size of "
                     "%(default)d, whereas a job with 4 threads would have a write buffer size of 4*%(default)d. "
                     "The larger the buffer size, the less frequent the program will access to the disk, yet the more memory "
                     "will be consumed since the processed items will be cleared off the memory only after they are written "
                     "to the disk. The default buffer size will likely work for most cases. Please keep an eye on the memory "
                     "usage output to make sure the memory use never exceeds the size of the physical memory."}
                ),
    'export-gff3': (
        ['--export-gff3'],
        {
            'default': False,
            'action': 'store_true',
            'help': "If this is true, the output file will be in GFF3 format."
        }
    ),
    'export-svg': (
            ['--export-svg'],
            {'type': str,
             'metavar': 'FILE_PATH',
             'required': False,
             'help': "The SVG output file path."}
                ),
    'tab-delimited': (
            ['--tab-delimited'],
            {'default': False,
             'required': False,
             'action': 'store_true',
             'help': "Use the TAB-delimited format for the output file."}
                ),
    'splits-mode': (
            ['--splits-mode'],
            {'default': False,
             'action': 'store_true',
             'help': "Specify this flag if you would like to output coverages of individual 'splits', rather than their 'parent' "
                     "contig coverages."}
                ),
    'report-as-text': (
            ['--report-as-text'],
            {'default': False,
             'action': 'store_true',
             'help': "If you give this flag, Anvi'o will not open new browser to show Contigs database statistics and write all stats "
                     "to TAB separated file and you should also give --output-file with this flag otherwise Anvi'o will complain."}
                ),
    'dump-dir': (
            ['--dump-dir'],
            {'required': False,
             'help': "Modeling and annotating structures requires a lot of moving parts, each which have "
                     "their own outputs. The output of this program is a structure database containing the "
                     "pertinent results of this computation, however a lot of stuff doesn't make the cut. "
                     "By providing a directory for this parameter you will get, in addition to the structure "
                     "database, a directory containing the raw output for everything."}
                ),
    'workflow': (
            ['-w', '--workflow'],
            {'required': False,
             'help': "You must specify a workflow name. To see a list of available workflows "
                     "run --list-workflows."}
                ),
    'list-workflows': (
            ['--list-workflows'],
            {'required': False,
             'action': 'store_true',
             'help': "Print a list of available snakemake workflows"}
                ),
    'save-workflow-graph': (
            ['--save-workflow-graph'],
            {'required': False,
             'action': 'store_true',
             'help': "Save a graph representation of the workflow. If you are using this flag and if your "
                     "system is unable to generate such graph outputs, you will hear anvi'o complaining "
                     "(still, totally worth trying)."}
                ),
    'get-default-config': (
            ['--get-default-config'],
            {'metavar': 'OUTPUT_FILENAME',
             'type': str,
             'help': "Store a json formatted config file with all the default settings of the "
                     "workflow. This is a good draft you could use in order to write your own "
                     "config file. This config file contains all parameters that could be configured "
                     "for this workflow. NOTICE: the config file is provided with default values "
                     "only for parameters that are set by us in the workflow. The values for the rest "
                     "of the parameters are determined by the relevant program."}
                ),
    'list-dependencies': (
            ['--list-dependencies'],
            {'required': False,
             'action': 'store_true',
             'help': "Print a list of the dependencies of this workflow. You must provide a workflow name "
                     "and a config file. snakemake will figure out which rules need to be run according "
                     "to your config file, and according to the files available on your disk. According "
                     "to the rules that need to be run, we will let you know which programs are going to "
                     "be used, so that you can make sure you have all of them installed and loaded."}
                ),
    'config-file': (
            ['-c', '--config-file'],
            {'required': False,
             'help': "A JSON-formatted configuration file."}
                ),
    'additional-params': (
            ['-A', '--additional-params'],
            {'required': False,
             'nargs':'...', 'type':str,
             'help': "Additional snakemake parameters to add when running snakemake. NOTICE: --additional-params "
                     "HAS TO BE THE LAST ARGUMENT THAT IS PASSED TO anvi-run-workflow, ANYTHING THAT "
                     "FOLLOWS WILL BE CONSIDERED AS PART OF THE ADDITIONAL PARAMETERS THAT ARE PASSED TO SNAKEMAKE. "
                     "Any parameter that is accepted by snakemake should be fair game here, but it is your "
                     "responsibility to make sure that whatever you added makes sense. To see what parameters are "
                     "available please refer to the snakemake documentation. For example, you could use this to set "
                     "up cluster submission using --additional-params --cluster 'YOUR-CLUSTER-SUBMISSION-CMD'."}
                ),
    'self-key': (
            ['--self-key'],
            {'default': None,
             'type': str,
             'help': "The key you wish to set or change."}
                ),
    'self-value': (
            ['--self-value'],
            {'default': None,
             'type': str,
             'help': "The value you wish to set for the self key."}
                ),
    'no-variability': (
            ['--no-variability'],
            {'required': False,
             'action': 'store_true',
             'help': "If provided, no measures of sequence heterogeneity (from short read data) will be overlaid "
                     "on structures."}
                ),
    'compute-gene-coverage-stats': (
            ['--compute-gene-coverage-stats'],
            {'required': False,
             'action': 'store_true',
             'help': "If provided, gene coverage statistics will be appended for each entry in variability report. "
                     "This is very useful information, but will not be included by default because it is an expensive "
                     "operation, and may take some additional time."}
                ),
    'repository': (
            ['--repository'],
            {'default': 'merenlab/anvio',
             'type': str,
             'help': "Source repository to download releases, currently only Github is supported. Enter in 'merenlab/anvio' format."}
                ),
    'inseq-stats': (
            ['--inseq-stats'],
            {'required': False,
             'action': 'store_true',
             'default': False,
             'help': "Provide if working with INSeq/Tn-Seq genomic data. With this, all gene level "
                     "coverage stats will be calculated using INSeq/Tn-Seq statistical methods."}
                ),
    'migrate-dbs-safely': (
            ['--migrate-dbs-safely'],
            {'required': False,
             'action': 'store_true',
             'default': False,
             'help': "If you chose this, anvi'o will first create a copy of your original database. If something "
                     "goes wrong, it will restore the original. If everything works, it will remove the old copy. "
                     "IF YOU HAVE DATABASES THAT ARE VERY LARGE OR IF YOU ARE MIGRATING MANY MANY OF THEM THIS "
                     "OPTION WILL ADD A HUGE I/O BURDEN ON YOUR SYSTEM. But still. Safety is safe."}
                ),
    'migrate-dbs-quickly': (
            ['--migrate-dbs-quickly'],
            {'required': False,
             'action': 'store_true',
             'default': False,
             'help': "If you chose this, anvi'o will migrate your databases in place. It will be much faster (and arguably "
                     "more fun) than the safe option, but if something goes wrong, you will lose data. During the first "
                     "five years of anvi'o development not a single user lost data using our migration scripts as far as "
                     "we know. But there is always a first, and today might be your lucky day."}
                ),
    'module-completion-threshold': (
            ['--module-completion-threshold'],
            {'default': 0.75,
             'metavar': 'NUM',
             'type': float,
             'help': "This threshold defines the point at which we consider a KEGG module to be 'complete' or "
                     "'present' in a given genome or bin. It is the fraction of steps that must be complete in "
                     " in order for the entire module to be marked complete. The default is %(default)g."}
                ),
    'get-raw-data-as-json': (
            ['--get-raw-data-as-json'],
            {'default': None,
            'metavar': 'FILENAME_PREFIX',
            'type': str,
            'help': "If you want the raw metabolism estimation data dictionary in JSON-format, provide a filename prefix to this argument."
                    "The program will then output a file with the .json extension containing this data."}
                ),
    'store-json-without-estimation': (
            ['--store-json-without-estimation'],
            {'default': False,
            'action': 'store_true',
            'help': "This flag is used to control what is stored in the JSON-formatted metabolism data dictionary. When this flag is provided alongside the "
                    "--get-raw-data-as-json flag, the JSON file will be created without running metabolism estimation, and "
                    "that file will consequently include only information about KOfam hits and gene calls. The idea is that you can "
                    "then modify this file as you like and re-run this program using the flag --estimate-from-json."}
                ),
    'estimate-from-json': (
            ['--estimate-from-json'],
            {'default': None,
            'metavar': 'FILE_PATH',
            'type': str,
            'help': "If you have a JSON file containing KOfam hits and gene call information from your contigs database "
                    "(such as a file produced using the --get-raw-data-as-json flag), you can provide that file to this flag "
                    "and KEGG metabolism estimates will be computed from the information within instead of from a contigs database."}
                ),
    'kegg-output-modes': (
            ['--kegg-output-modes'],
            {'default': None,
            'metavar': 'MODES',
            'type': str,
            'help': "Use this flag to indicate what information you want in the kegg metabolism output files, by "
                    "providing a comma-separated list of output modes (each 'mode' you provide will result in a "
                    "different output file, all with the same prefix). The default output modes are 'kofam_hits' and "
                    "'complete_modules'. To see a list of available output modes, run this script with the flag "
                    "--list-available-modes."}
                ),
    'list-available-modes': (
            ['--list-available-modes'],
            {'default': False,
            'action': 'store_true',
            'help': "Use this flag to see the available output modes and their descriptions."}
                ),
    'custom-output-headers': (
            ['--custom-output-headers'],
            {'default': None,
            'metavar': 'HEADERS',
            'type': str,
            'help': "For use with the 'custom' output mode. Provide a comma-separated list of headers to include "
                    "in the output matrix. To see a list of available headers, run this script with the flag "
                    "--list-available-output-headers."}
                ),
    'list-available-output-headers': (
            ['--list-available-output-headers'],
            {'default': False,
            'action': 'store_true',
            'help': "Use this flag to see the available output headers."}
                ),
    'keep-all-hits': (
            ['--keep-all-hits'],
            {'default': False,
            'action': 'store_true',
            'help': "If you use this flag, anvi'o will not get rid of any raw HMM hits, even those that "
                    "are below the score threshold."}
                ),
    'log-bitscores': (
            ['--log-bitscores'],
            {'default': False,
            'action': 'store_true',
            'help': "Use this flag to generate a tab-delimited text file containing the bit scores "
                    "of every KOfam hit that is put in the contigs database."}
                ),
}

# two functions that works with the dictionary above.
def A(param_id, exclude_param=None):
    if exclude_param:
        return [p for p in D[param_id][0] if p != exclude_param]
    else:
        return D[param_id][0]

def K(param_id, params_dict={}):
    kwargs = copy.deepcopy(D[param_id][1])
    for key in params_dict:
        kwargs[key] = params_dict[key]

    return kwargs

# The rest of this file is composed of code that responds to '-v' or '--version' calls from clients,
# and provides access to the database version numbers for all anvi'o modules.

import anvio.tables as t
from anvio.terminal import Run


run = Run()


def set_version():
    return anvio_version, \
           anvio_codename, \
           t.contigs_db_version, \
           t.pan_db_version, \
           t.profile_db_version, \
           t.genes_db_version, \
           t.auxiliary_data_version, \
           t.genomes_storage_vesion, \
           t.structure_db_version, \
           t.tRNAseq_db_version, \
           t.metabolic_modules_db_version


def get_version_tuples():
    return [("Anvi'o version", "%s (v%s)" % (__codename__, __version__)),
            ("Profile DB version", __profile__version__),
            ("Contigs DB version", __contigs__version__),
            ("tRNA-seq DB version", __tRNAseq__version__),
            ("Genes DB version", __genes__version__),
            ("Auxiliary data storage version", __auxiliary_data_version__),
            ("Pan DB version", __pan__version__),
            ("Genome data storage version", __genomes_storage_version__),
            ("Structure DB version", __structure__version__),
            ("KEGG Modules DB version", __kegg_modules_version__)]


def print_version():
    run.info("Anvi'o version", "%s (v%s)" % (__codename__, __version__), mc='green')
    run.info("Profile DB version", __profile__version__)
    run.info("Contigs DB version", __contigs__version__)
    run.info("tRNA DB version", __tRNAseq__version__)
    run.info("Pan DB version", __pan__version__)
    run.info("Genome data storage version", __genomes_storage_version__)
    run.info("Auxiliary data storage version", __auxiliary_data_version__)
    run.info("Structure DB version", __structure__version__)
    run.info("Kegg Modules DB version", __kegg_modules_version__)


__version__, \
__codename__, \
__contigs__version__, \
__pan__version__, \
__profile__version__, \
__genes__version__, \
__auxiliary_data_version__, \
__genomes_storage_version__ , \
__structure__version__, \
__tRNAseq__version__, \
__kegg_modules_version__ = set_version()


if '-v' in sys.argv or '--version' in sys.argv:
    print_version()
    sys.exit()<|MERGE_RESOLUTION|>--- conflicted
+++ resolved
@@ -818,7 +818,6 @@
                      "If you are using a program (such as `anvi-run-scg-taxonomy` or `anvi-estimate-scg-taxonomy`) "
                      "you will have to use this parameter to tell those programs where your data are."}
                 ),
-<<<<<<< HEAD
     'trna-taxonomy-data-dir': (
             ['--trna-taxonomy-data-dir'],
             {'default': None,
@@ -834,12 +833,8 @@
                      "If you are using a program (such as `anvi-run-trna-taxonomy` or `anvi-estimate-trna-taxonomy`) "
                      "you will have to use this parameter to tell those programs where your data are."}
                 ),
-    'scgs-taxonomy-remote-database-url': (
-            ['--scgs-taxonomy-remote-database-url'],
-=======
     'gtdb-release': (
             ['--gtdb-release'],
->>>>>>> 976eda4d
             {'default': None,
              'type': str,
              'metavar': 'RELEASE_NUM',
