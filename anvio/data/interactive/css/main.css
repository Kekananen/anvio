@import url('variable.css');

*:not(text) {
    font-size: 10px;
    line-height: 1.428;
}

html *
{
   font-family: 'Roboto',Helvetica,Arial,sans-serif;
}

.fs-2x {
    font-size: 2em;
}

.desc {
    font-size: 14px;
    margin-bottom: 15px;
    padding: 20px;
    /* padding-left: 40px; */
    border-radius: 5px;
    background-color: #F9F9F9;
    border: 1px solid #F5F5F5;
    border-left: 10px solid #F1F1F1;
    font-size: 12px;
}

#additional_settings_label {
    margin: auto;
    display: block;
    border-radius: 10px;
    width: 180px;
    padding: 2px;
    margin-top: 8px;
    text-align: center;
    background-color: #CCCCCC;
    color: var(--primary-text);
}

#additional_settings_label:hover {
    background-color: #DDDDDD;
}

.settings-header {
    font-variant: small-caps;
    font-size: 2.5em;
    border-bottom: 1px var(--secondary-500) solid;
    display: block;
    margin-top: 12px;
    color: var(--body-text);
    font-weight: 500;
    line-height: 1.2;
}

.settings-secondary-header {
    font-variant: small-caps;
    font-size: 1.4em;
    border-bottom: 1px var(--secondary-500) solid;
    display: block;
    margin-top: 12px;
    color: var(--body-text);
    font-weight: 500;
    line-height: 1.2;
}

.settings-label {
    margin-left: 0px;
    padding-top: 12px;
    margin-bottom: 5px;
    text-align: left;
    font-size: 1.2em;
    color: var(--body-text);
    font-weight: 400;
    line-height: 1;
  }
  
  .label-big {
    font-size: 14px;
  }

h4 {
    margin-top: 10px;
}

#sidebar::-webkit-scrollbar {
    display: none;
}

.no-link {
    text-decoration: none;
    color: #333;
}

.no-shadow {
    -webkit-box-shadow: none;
    -moz-box-shadow: none;
    -o-box-shadow: none;
    box-shadow: none;
}

.glyphicon {
    top: 4px;
    font-size: 10px;
}

option {
    padding: 0px;
}

.modal .modal-body {
    overflow-y: auto;
}

.modal-title {
    font-size: 14px;
}

#svg {
    width: 100%;
    height: 100%;
}


html, body, #wrapper {
    width: 100%;
    height: 100%;
    margin: 0px;
    padding: 0px;
    overflow: hidden;
}

#title-panel {
    position: absolute;
    top: 0px;
    display: inline-block;
    left: calc(50% - 395px);
    height: 70px;
    text-align: center;
    border-radius: 0px 0px 10px 10px;
    border: 1px solid var(--border);
    padding-left: 20px;
    padding-right: 20px;
    opacity: 0.9;
    background-color: #fff;
}

#title-alter-panel{
    min-width: 700px;
}

#title-panel:hover {
    box-shadow: 0px 0px 10px 0px rgba(0,0,0,0.75);
}

#title-panel:hover > .title-mode {
    text-decoration: underline;
}

#title-panel-first-line {
    font-size: 20px;
    color: var(--black);
    line-height: 115%;
}

#mouse_hover_panel {
    display: none;
    top: 0px;
    right: 0px;
    position: absolute;
    height: 100%;
    background: white;
    border-left: 1px solid var(--border);
    padding: 8px;
    opacity: 0.9;
    width: 350px;
}

#description-panel {
    display: none;
    top: 0px;
    right: 0px;
    position: absolute;
    height: 100%;
    background: white;
    border-left: 1px solid var(--border);
    opacity: 0.9;
    width: 350px;
}

#news-panel {
    display: none;
    top: 0px;
    right: 0px;
    position: absolute;
    height: 100%;
    background: white;
    border-left: 1px solid var(--border);
    opacity: 0.9;
    width: 350px;
    padding: 10px;
    overflow-y: scroll;
}

#news-panel code {
	  padding: 1.4px 2px;
    font-size: 90%;
    color: var(--red);
    background-color: var(--white-bg);
    border-radius: 2px;
}

.news-item {
    display: block;
    position: relative;
    border: 1px solid lightgray;
    border-radius: 5px;
    background-color: #f9f9f9;
    width: 100%;
    padding: 8px;
    font-size: 12px;
    margin-bottom: 15px;
}

.news-item > .news-date {
    position: absolute;
    top: 3px;
    right: 10px;
    font-size: 10px;
}

.news-item > h1 {
    margin-top: 7px;
    font-size: 16px;
}

.blue-dot {
    display: inline-block;
    width: 8px;
    height: 8px;
    border-radius: 4px;
    background-color: var(--blue);
    margin-right: 4px;
}

#panel-left {
    position: absolute;
    width: 490px;
    top: 0px;
    left: 0px;
    opacity: 0.9;
}

#panel-center {
    width: 100%;
    height: 100%;
}

#toggle-panel-top {
    position: absolute;
    height: 15px;
    width: 90px;
    background-color: var(--bg-color);
    border: solid 1px var(--bg-color-hover);
    top: 0;
    left: calc(50% - 45px);
    border-radius: 0px 0px 10px 10px;
    cursor: pointer;
    font-size: 11px;
    text-align: center;
}

#toggle-panel-top::after {
    top: 70;
}

#toggle-panel-top:hover {
    background-color: var(--bg-color-hover);
}

#toggle-panel-left {
    position: absolute;
    height: 90px;
    width: 15px;
    background-color: var(--bg-color);
    border: solid 1px var(--bg-color-hover);
    top: calc(50% - 45px);
    border-radius: 0px 10px 10px 0px;
    cursor: pointer;
    font-size: 10px;
    padding-top: 9px;
}

.toggle-panel-left-pos {
    left: 560px;
}

#toggle-panel-left:hover {
    background-color: #DDDDDD;
}

#toggle-panel-right {
    position: absolute;
    height: 90px;
    width: 15px;
    background-color: #EEEEEE;
    border: solid 1px var(--bg-color-hover);
    top: calc(50% + 10px);
    border-radius: 10px 0px 0px 10px;
    cursor: pointer;
    font-size: 10px;
    padding-top: 14px;
    right: 0px;
}

#toggle-panel-right-2 {
    position: absolute;
    height: 120px;
    width: 15px;
    background-color: #EEEEEE;
    border: solid 1px var(--bg-color-hover);
    top: calc(50% - 120px);
    border-radius: 10px 0px 0px 10px;
    cursor: pointer;
    font-size: 10px;
    padding-top: 14px;
    right: 0px;
}

#toggle-panel-right-3 {
    position: absolute;
    height: 80px;
    width: 15px;
    background-color: #EEEEEE;
    border: solid 1px var(--bg-color-hover);
    top: calc(50% - 210px);
    border-radius: 10px 0px 0px 10px;
    cursor: pointer;
    font-size: 10px;
    padding-top: 14px;
    right: 0px;
}

@keyframes fade {
  25% {
    opacity: 0.1;
  }
  50% {
    opacity: 1;
  }
  75% {
    opacity: 0.1;
  }
  100% {
    opacity: 1;
  }
}

.fading-button {
  animation: fade 4s infinite;
}

.toggle-panel-right-pos {
    right: 350px !important;
}

.toggle-panel-right-pos-2 {
    right: 350px !important;
}

.toggle-panel-right-pos-3 {
    right: 350px !important;
}

#toggle-panel-right:hover {
    background-color: #DDDDDD;
}

#toggle-panel-right-2:hover {
    background-color: #DDDDDD;
}

#wrapper {
    position: absolute;
    width: 100%;
    height: 100%;
}

#multiUser {
    display: none;
    width: 100%;
    height: 38px;
    padding: 4px;
    background-color: floralwhite;
}

#multiUser > .project-name {
    display: inline-block;
}

#multiUser > .home-button {
    float: left;
    margin-right: 5px;
}

#multiUser > img {
    float: left;
    width: 31px;
    height: 31px;
    border: 1px solid lightgray;
    margin-right: 5px;
}

#multiUser > .download-button {
    float: right;
}

#sidebar {
    min-width: 560px;
    position: fixed;
    background: var(--solid-white);
    border-right: 1px solid var(--border);
    width: 400px;
    height: 100%;
    padding: 0px 5px 5px 0px;
    overflow-y: scroll;
    overflow-x: hidden;
    padding-bottom: 150px;
    border-radius: 10px;
}

.ui-accordion .ui-accordion-content {
    padding:  10px 10px 10px 0px;
}

.input-xs {
    height: 22px;
    padding: 0px 5px;
    margin-left: 3px;
    font-size: 1rem;
    line-height: 1.5;
    border-radius: 3px;
}

.input-dropdown-xs {
    height: 22px;
    font-size: 1rem;
    line-height: 1.5;
    border-radius: 3px;
    padding-top: 12px;
    margin-bottom: 5px;
}

.form-control-xs{
    height: calc(1.5em + 0.5rem + 2px);
    padding: 0.25rem 0.5rem;
    font-size: 0.800rem;
    line-height: 1.5;
    border-radius: 0.2rem;
}

.margin {
    margin-bottom: 0px;
    align-items: center;
}

.sidebar-footer {
    background-color: var(--white-bg);
    height: 123px;
    width: 400px;
    position: fixed;
    bottom: -0px;
    border-top: 1px solid var(--border);
    border-right: 1px solid var(--border);
}

.table-spacing td {
    padding: 3px;
}

.nav>li>a {
   padding: 10px 12px;
}

td, tr {
    margin: 0px;
    padding: 0px 2px;
}

td > input[type='checkbox'] {
    margin-left: 2px;
    display: flex;
}

.tab-content {
    padding-left: 5px;
}

.tab-pane {
    padding-bottom: 200px;
}

.sidebar-footer-draw {
    height: 40px;
    padding: 5px 10px;
    border-bottom: 1px solid #eee;
}

#sidebar-footer-controls {
    width: 100%;
    height: 40px;
    padding: 5px 10px;
}

.sidebar-footer-controls > .btn {
    width: 25%;
}

.sidebar-state-buttons {
    width: 100%;
    font-size: 1.2rem;
    display: flex;
    justify-content: center;
    text-align: center;
}


.btn-group {
    background-color: rgba(255, 255, 255, 0.5);
    margin: 1px 0px;
    margin-bottom:10px;
}

.colorpicker-base {
    display: inline-block;
    background-color: #FFF;
    border: 1px solid;
    border-color: var(--black);
    width: 16px;
    height: 16px;
}

.btn-group > .colorpicker-base {
    margin-top: 7px;
    margin-right: 3px;
    margin-left: 3px;
}

.colorpicker-base:hover {
    border: 2px solid;
    border-color: #555;
}

.colorpicker {
    display: inline-block;
    background-color: var(--white-bg);
    color: #fff;
    border: 1px solid;
    border-color: var(--black);
    width: 16px;
    height: 16px;
    margin: auto;
}

.colorpicker-align{
    vertical-align: middle;
    text-align: center;
    margin-top: 4px;
}

.btn-group > .colorpicker {
    margin-top: 7px;
    margin-right: 3px;
    margin-left: 3px;
}

.colorpicker:hover {
    border: 2px solid;
    border-color: #555;
}

.generating-tree {
    padding: 10px;
    background-color: seashell;
    border: 1px solid #F0F0F0;
}

div#tooltip_content tr:nth-child(even) {background: rgba(100,100,100,0.1);}
div#tooltip_content tr:nth-child(odd) {background: rgba(220,220,220,0.1);}

#tooltip_content td {
    word-break: break-all;
}

.table-striped>tbody>tr:nth-child(even) {background: rgba(100,100,100,0.1);}
.table-striped>tbody>tr:nth-of-type(odd) {background: rgba(220,220,220,0.1);}

.col-lg-1, .col-lg-10, .col-lg-11, .col-lg-12, .col-lg-2, .col-lg-3, .col-lg-4, .col-lg-5, .col-lg-6, .col-lg-7, .col-lg-8, .col-lg-9, .col-md-1, .col-md-10, .col-md-11, .col-md-12, .col-md-2, .col-md-3, .col-md-4, .col-md-5, .col-md-6, .col-md-7, .col-md-8, .col-md-9, .col-sm-1, .col-sm-10, .col-sm-11, .col-sm-12, .col-sm-2, .col-sm-3, .col-sm-4, .col-sm-5, .col-sm-6, .col-sm-7, .col-sm-8, .col-sm-9, .col-xs-1, .col-xs-10, .col-xs-11, .col-xs-12, .col-xs-2, .col-xs-3, .col-xs-4, .col-xs-5, .col-xs-6, .col-xs-7, .col-xs-8, .col-xs-9 {
  position: relative;
  min-height: 1px;
  padding-right: 10px;
  padding-left: 5px;
}

#current_state {
  font-variant: small-caps;
  font-weight: bold;
  font-size: medium;
  color: green;
}

#search_result_message, #search_result_message_functions {
  display: inline-block;
  height: 30px;
  padding-top: 7px;
  font-weight: bold;
  font-size: 14px;
}

#tooltips-table {
  max-width: 100%;
  overflow: scroll;
}

#search_tab_content td {
    padding: 6px;
}

.taxonomy-name-label {
    background: #e7f3381a;
    padding: 1px 4px 2px 6px;
    border: 1px dashed #a9a9a9;
    border-radius: 7px;
    display: block;
    font-style: italic;
}

#estimate-taxonomy-check {
    background: #e7f3381a;
    padding: 3px 6px 5px 10px;
    border: 1px dashed #a9a9a9;
    border-radius: 9px;
}

#bins-table > tbody > tr > td { padding: 5px; }
#tooltips-table > tbody > tr > td { padding: 5px; }
#tooltips-table tbody tr td:first-child  { border-right: 2px solid rgb(230, 230, 230); }
#tooltips-table thead tr th:first-child  { border-right: 2px solid rgb(230, 230, 230); }
#search-results-table > tbody > tr > td { padding: 5px; word-break: break-all; }
#search-results-table tbody tr td:first-child  { border-right: 2px solid rgb(230, 230, 230); }
#search-results-table thead tr th:first-child  { border-right: 2px solid rgb(230, 230, 230); }

#divzoom {
    position: absolute;
    width:0px;
    height:0px;
    pointer-events: none;
    background-color: rgba(0,0,255,0.4);
    border-style: dashed;
    border-width: 1px;
    border-color: rgb(0,0,255);
    display: none;
    vertical-align: middle;
    text-align: center;
}

#fixed-navbar-div {
    position: fixed;
    z-index: 500;
    width: 400px;
    border-right: 1px solid #D3D3D3;
    background-color: #FFFFFF;
}

.dropdown-menu>li>p {
    display: block;
    padding: 3px 20px;
    clear: both;
    font-weight: 400;
    line-height: 1.42857143;
    color: #333;
    white-space: nowrap;
}

.modal-dialog.modal-sm h3::before {
    display: block;
    width: 280px;
    height: 280px;
    margin-right: auto;
    margin-left: auto;
    margin-bottom: 8px;
    margin-top: 8px;
    content: "";
    background: url("../images/logo.png") no-repeat 0 0;
    background-size: 100%;
}

.modal-dialog.modal-sm {
    width: 320px;
}

.taxonomy-modal-dialog{
    max-width: fit-content !important;
}

.menu-disabled {
    pointer-events:none;
    opacity:0.4;
}

.nav-tabs {
    background-position: top right;
    padding-top: 5px;
}

.CodeMirror, .CodeMirror-scroll {
    height: calc(100% - 130px) !important;
}

.ui-dialog, .ui-dialog-content {
    padding: 0px !important;
}

.ui-dialog-content {
    width: 100% !important;
}

/* Close Button */

.close-thick {
  color: #777;
  font: 14px/100% arial, sans-serif;
  position: absolute;
  right: 0px;
  text-decoration: none;
  text-shadow: 0 1px 0 #fff;
  top: 0px;
}

.close-thick:hover {
    text-decoration: none;
}

.close-thick:after {
  content: '✖'; /* UTF-8 symbol */
}

.sidebarPadding {
    padding-top: 60px !important;
}

.modal-body {
    max-height: calc(100vh - 200px);
    overflow-y: auto;
}

.table-borderless > tbody > tr > td,
.table-borderless > tbody > tr > th,
.table-borderless > tfoot > tr > td,
.table-borderless > tfoot > tr > th,
.table-borderless > thead > tr > td,
.table-borderless > thead > tr > th {
    border: none;
}

.pan-filters input[type='checkbox'] {
    width: 15px;
}

.clearfix::after {
    content: "";
    clear: both;
    display: table;
}

.taxonomyTableDialog i.glyphicon {
   font-family: 'Glyphicons Halflings' !important;
    font-size: 10px;
    top: 1px;
    padding: 4px 4px;
}

.footer-btn{
    align-content: center;
    display: grid;
    font-size: 1.3rem;
}

.input-align{
    padding-top: 5px;
    text-align: center;
    align-content: center;
}

.display-settings{
    display: flex;
}

.colorpicker-width {
    margin-right: 12px;
}

.inner-wrapper{
    color: var(--bg-color) !important;
    z-index: 10;
}

#inner-sidebar {
    min-width: 60px !important;
    color: var(--bg-color) !important;
    background: var(--bg-color);
    height: fit-content;
}

.tab-elements{
    position: fixed;
    z-index: 11;
    background-color: var(--bg-color);
}

.dropdown-toggle{
    color: var(--secondary-600) !important;
}

.dropdown-toggle:hover{
    color: var(--secondary-900) !important;
    font-weight: 600;
}

.navbar-btn{
    display: flex;
    flex-direction: column;
    align-items: center;
    color: var(--secondary-600) !important;
}

.navbar-btn:hover{
    background-color: var(--secondary-100) !important;
}

.selected-navbar-btn{
    display: flex;
    padding: auto;
    margin-bottom: 20px;
    flex-direction: column;
    align-items: center;
    background: var(--bg-color);
    color: var(--success-600) !important;
}

#sidebar-logo{
    width: 70%;
}

.menu-toggle{
    color: var(--secondary-600);
}

.menu-toggle:hover{
    color: var(--secondary-900);
}

.border-color{
    color: var(--divider);
}

.side-menu-text {
    font-size: 12px;
    line-height: 1.428;
    color: var(--divider);
}

.select-sm{
    padding: 0.15rem 0.1rem !important;
    font-size: 0.925rem !important;
    margin: 1px 0px 1px 0px;
}

.select-xs{
    padding: 0 !important;
    font-size: 0.925rem !important;
    height: calc(1.2em + 0.5rem + 2px);
}

.display-disabled-btn{
    padding-right: 2px !important;
    padding-left: 2px !important;
}

.nav-item{
    color: var(--secondary-600);
}

.nav-item:active{
    background-color: var(--secondary-200) !important;
}

.nav-item:hover{
    background-color: var(--secondary-50);
}

.nav-item .active {
    color: var(--secondary-900);
    background-color: var(--secondary-100);
    font-weight: 600;
    border-radius: 10px;
}

.nav-item .active .nav-icon{
    display: none;
}

.nav-item .nav-icon-fill{
    display: none;
}

.nav-item .active .nav-icon-fill{
    display: block;
}

.new-bin-icon{
    color: var(--success-600);
    cursor: pointer; 
}

.del-bin-icon{
    color: var(--danger-600);
    cursor: pointer; 
}

.default-bin-icon{
    color: var(--secondary-600);
    cursor: pointer; 
}

.titles{
    width: 90px;
}

#nav-bottom{
    position: absolute;
    bottom: 0;
    left: 50%;
}

.nav-bottom-alignment{
    position: relative;
    left: -50%;
}

.tab-elements{
    min-height: 100vh;
}

.menu-padding{
    padding-left: 5px;
}

.chart-icon-padding{
    padding: 0;
}

.discord-btn:hover{
    background-color: #5865F2;
    border-color: #5865F2;
}

.github-btn:hover{
    background-color: #0c2d6b;
    border-color: #0c2d6b;
}

.shadow-box{
    box-shadow: 0 1px 3px rgba(0,0,0,0.12), 0 1px 2px rgba(0,0,0,0.24);
    transition: all 0.3s cubic-bezier(.25,.8,.25,1);
}

.shadow-box:hover{
    box-shadow: 0 14px 28px rgba(0,0,0,0.25), 0 10px 10px rgba(0,0,0,0.22);
}

.glow-on-hover {
    border: none;
    outline: none;
    color: #fff;
    background: rgb(250, 250, 250) ;
    cursor: pointer;
    position: relative;
    z-index: 0;
    border-radius: 10px;
}

.glow-on-hover:before {
    content: '';
    background: linear-gradient(45deg, #ff0000, #ff7300, #fffb00, #48ff00, #00ffd5, #002bff, #7a00ff, #ff00c8, #ff0000);
    position: absolute;
    top: -2px;
    left:-2px;
    background-size: 300%;
    z-index: -1;
    filter: blur(5px);
    width: calc(100% + 4px);
    height: calc(100% + 4px);
    animation: glowing 20s linear infinite;
    opacity: 0;
    transition: opacity .3s ease-in-out;
    border-radius: 10px;
}

.glow-on-hover:active {
    color: #000
}

.glow-on-hover:active:after {
    background: transparent;
}

.glow-on-hover:hover:before {
    opacity: 1;
}

.glow-on-hover:after {
    z-index: -1;
    content: '';
    position: absolute;
    width: 100%;
    height: 100%;
    background: rgba(250, 250, 250, 0.6) ;
    left: 0;
    top: 0;
    border-radius: 10px;
}

#sidebar-option-tab{
    max-width: 42px;
}

#second_support_symbol_color{
    display: none;
    background-color:#2bab00;
    min-width: 16px;
}

<<<<<<< HEAD
.scale-bar{
    max-width: 160px;
    justify-content: center;
    font-weight: 600;
    color: var(--primary-text);
=======
#second_support_font_color{
    display: none;
    background-color:#AA0000;
    min-width: 16px;
>>>>>>> 792b3bc4
}

@keyframes glowing {
    0% { background-position: 0 0; }
    50% { background-position: 400% 0; }
    100% { background-position: 0 0; }
}

@mixin btn-border-drawing($color: #ccc, $hover: black, $width: 2px, $vertical: top, $horizontal: left, $duration: 0.25s) {
box-shadow: inset 0 0 0 $width $color;
color: $color;
transition: color $duration $duration/3;
position: relative;

&::before,
&::after {
    border: 0 solid transparent;
    box-sizing: border-box;
    content: '';
    pointer-events: none;
    position: absolute;
    width: 0; height: 0;
    
    #{$vertical}: 0; 
    #{$horizontal}: 0;
}

&::before {
    $h-side: if($horizontal == 'left', 'right', 'left');
    
    border-#{$vertical}-width: $width;
    border-#{$h-side}-width: $width;
}

&::after {
    $v-side: if($vertical == 'top', 'bottom', 'top');
    
    border-#{$v-side}-width: $width;
    border-#{$horizontal}-width: $width;
}

&:hover {
    color: $hover;
    
    &::before,
    &::after {
    border-color: $hover;
    transition: border-color 0s, width $duration, height $duration;
    width: 100%;
    height: 100%;
    }
    
    &::before { transition-delay: 0s, 0s, $duration; }
    
    &::after { transition-delay: 0s, $duration, 0s; }
}
}

.draw-border {
@include btn-border-drawing(#58afd1, #ffe593, 4px, bottom, right);
}

@media only screen and (min-width:1460px){
    /* styles for browsers larger than 1460px; */
    *:not(text) {
        font-size: 12px;
        line-height: 1.428;
    }
    .glyphicon {
        top: 4px;
        font-size: 15px;
    }

    .fs-2x {
        font-size: 2em !important;
    }
}

@media only screen and (min-width:1280px) and (max-width: 1460px){
    /* styles for browsers larger than 1280px; */
    *:not(text) {
        font-size: 12px;
        line-height: 1.428;
    }

    .fs-2x {
        font-size: 1.7em !important;
    }
}

@media only screen and (min-width: 768px) and (max-width: 1280px) {
    .fa-2x {
        font-size: 1.5em !important;
    }

    .fs-2x {
        font-size: 1.7em !important;
    }
}<|MERGE_RESOLUTION|>--- conflicted
+++ resolved
@@ -1041,18 +1041,17 @@
     min-width: 16px;
 }
 
-<<<<<<< HEAD
 .scale-bar{
     max-width: 160px;
     justify-content: center;
     font-weight: 600;
     color: var(--primary-text);
-=======
+}
+
 #second_support_font_color{
     display: none;
     background-color:#AA0000;
     min-width: 16px;
->>>>>>> 792b3bc4
 }
 
 @keyframes glowing {
