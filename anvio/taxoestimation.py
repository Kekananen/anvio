--- conflicted
+++ resolved
@@ -730,12 +730,7 @@
         estimate_taxonomy_presences=[]
         dictonarry_presence={}
         dictonnary_number_appear=dict()
-<<<<<<< HEAD
-        total_SCG=set()
-        collection_to_split=self.init() 
-=======
-        collection_to_split=self.init()
->>>>>>> cf334748
+
         estimate_taxonomy_presences = [{"t_domain": "Unknow",
                                         "t_phylum": "NA",
                                         "t_class": "NA",
@@ -750,15 +745,7 @@
         for gene_estimation in self.dictonnary_taxonomy_by_index.values():
             if gene_estimation["source"] == "GTDB" :
                 continue
-<<<<<<< HEAD
-            if gene_estimation['gene_name'] not in total_SCG:
-                total_SCG.add(gene_estimation['gene_name'])
-            
-            if gene_estimation['gene_caller_id'] not in self.taxonomy_dict:
-=======
-
-            if gene_estimation['accession'] not in self.taxonomy_dict:
->>>>>>> cf334748
+
                 taxonomy = {"t_domain": gene_estimation['t_domain'],
                                                             "t_phylum": gene_estimation['t_phylum'],
                                                             "t_class": gene_estimation['t_class'],
@@ -851,15 +838,7 @@
             ['Genome', 'domain', 'phylum', 'class', 'order', 'family', 'genus', 'species'])
         taxonomy_bin=self.assignation_by_bin(collection_to_split)
 
-<<<<<<< HEAD
-        for bin_id, full_taxonomy in taxonomy_bin.items():
-            possibles_taxonomy.append([bin_id] + list(full_taxonomy["taxonomy"].values()))
-=======
-        hits_per_gene = self.get_hits_per_bin(collection_to_split)
-        for bin_id, SCGs_hit_per_gene in hits_per_gene.items():
-                                    consensus_taxonomy, taxonomy = self.get_consensus_taxonomy(SCGs_hit_per_gene, bin_id)
-                                    possibles_taxonomy.append([bin_id] + list(consensus_taxonomy.values()))
->>>>>>> cf334748
+
 
         self.show_taxonomy(possibles_taxonomy)
         self.generate_output_file(possibles_taxonomy)
