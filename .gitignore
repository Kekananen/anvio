--- conflicted
+++ resolved
@@ -1,13 +1,10 @@
 .*
 *.pyc
 *.so
-<<<<<<< HEAD
 *.nhr
 *.nin
 *.nsq
-=======
 .env
->>>>>>> f8115af1
 /build/
 /dist/
 test-output/
