--- conflicted
+++ resolved
@@ -32,11 +32,7 @@
     dbops.is_pan_or_profile_db(args.pan_or_profile_db)
 
     c = ccollections.Collections(r = run, p = progress)
-<<<<<<< HEAD
-    c.populate_collections_dict(args.profile_db)
-=======
     c.populate_collections_dict(args.pan_or_profile_db)
->>>>>>> 82fa927c
 
     if args.list_collections:
         c.list_collections()
