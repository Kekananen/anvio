--- conflicted
+++ resolved
@@ -84,9 +84,6 @@
         # sources will be loaded from defaults.
         pass
 
-<<<<<<< HEAD
-    search_tables = TablesForHMMHits(args.contigs_db, num_threads_to_use=args.num_threads, just_do_it=args.just_do_it, hmm_program_to_use=args.hmmer_program, domtblout_path=args.domtblout)
-=======
     # storing hmmer output only works one profile at a time since the output will be overwritten with each profile
     if args.hmmer_output_dir and not len(sources.keys()) == 1:
         raise ConfigError("You requested to save the HMMER output files in a directory, but this will not work with "
@@ -102,7 +99,6 @@
     search_tables = TablesForHMMHits(args.contigs_db, num_threads_to_use=args.num_threads, just_do_it=args.just_do_it,
                                      hmm_program_to_use=args.hmmer_program, hmmer_output_directory=args.hmmer_output_dir,
                                      get_domain_table_output=args.get_domtable_output)
->>>>>>> 9b7b391a
     search_tables.populate_search_tables(sources)
 
     if not args.hmm_profile_dir and not args.installed_hmm_profile and args.also_scan_trnas:
@@ -131,12 +127,8 @@
                                      f"of names for multiple profiles (but in that case don't put a space between each profile name). "
                                      f"Here is the list of installed profiles available to you: are the currently available ones: "
                                      f"{available_hmm_sources_pretty}."}))
-<<<<<<< HEAD
-    groupB.add_argument(*anvio.A("domtblout"), **anvio.K('domtblout'))
-=======
     groupB.add_argument(*anvio.A('hmmer-output-dir'), **anvio.K('hmmer-output-dir'))
     groupB.add_argument(*anvio.A('get-domtable-output'), **anvio.K('get-domtable-output'))
->>>>>>> 9b7b391a
     groupC = parser.add_argument_group("tRNAs", "Through this program you can also scan Transfer RNA sequences in your "
                                                 "contigs database for free (instead of running `anvi-scan-trnas` later).")
     groupC.add_argument(*anvio.A('also-scan-trnas'), **anvio.K('also-scan-trnas'))
