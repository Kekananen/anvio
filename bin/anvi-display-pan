--- conflicted
+++ resolved
@@ -37,19 +37,7 @@
     parser = ArgumentParser(description=__description__)
 
     groupA = parser.add_argument_group('INPUT FILES', "Input files from the pangenome analysis.")
-<<<<<<< HEAD
-    groupB = parser.add_argument_group('OPTIONAL INPUTS', "Where the yay factor becomes a reality.")
-    groupC = parser.add_argument_group('ADDITIONAL STUFF', "Parameters to provide additional layers, views, or layer data.")
-    groupD = parser.add_argument_group('VISUALS RELATED', "Parameters that give access to various adjustements regarding\
-                                                           the interface.")
-    groupE = parser.add_argument_group('SWEET PARAMS OF CONVENIENCE', "Parameters and flags that are not quite essential (but\
-                                                                       nice to have).")
-    groupF = parser.add_argument_group('SERVER CONFIGURATION', "For power users.")
-
-    groupA.add_argument(*anvio.A('pan-db'), **anvio.K('pan-db', {'required': False}))
-=======
     groupA.add_argument(*anvio.A('pan-db'), **anvio.K('pan-db'))
->>>>>>> 53dbbbab
     groupA.add_argument(*anvio.A('genomes-storage'), **anvio.K('genomes-storage', {'required': False}))
 
     groupB = parser.add_argument_group('OPTIONAL INPUTS', "Where the yay factor becomes a reality.")
