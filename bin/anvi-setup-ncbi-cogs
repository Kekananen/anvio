--- conflicted
+++ resolved
@@ -6,8 +6,8 @@
 import anvio
 import anvio.terminal as terminal
 
+from anvio.cogs import COGsSetup
 from anvio.errors import ConfigError, FilesNPathsError
-from anvio.cogs import COGsSetup
 
 
 __author__ = "Developers of anvi'o (see AUTHORS.txt)"
@@ -27,12 +27,9 @@
 if __name__ == '__main__':
     from anvio.argparse import ArgumentParser
 
-<<<<<<< HEAD
-    parser = argparse.ArgumentParser(description=__description__)
+    parser = ArgumentParser(description=__description__)
+
     parser.add_argument(*anvio.A('cog-version'), **anvio.K('cog-version'))
-=======
-    parser = ArgumentParser(description=__description__)
->>>>>>> d2ac17b9
     parser.add_argument('--cog-data-dir', default=None, type=str, help="The directory for COG data to be stored. If you leave it\
                         as is without specifying anything, the default destination for the data directory will be used to set things\
                         up. The advantage of it is that everyone will be using a single data directory, but then you may need\
