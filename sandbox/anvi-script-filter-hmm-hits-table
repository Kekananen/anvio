#!/usr/bin/env python
# -*- coding: utf-8

"""
This script removes the hmm_hits table and replaces it with a filtered version. Filtering of hmm_hits
is done using model and/or gene coverage
"""

import sys
import os
import pandas as pd

import anvio
import anvio.data.hmm
import anvio.utils as utils
import anvio.hmmops as hmmops
import anvio.terminal as terminal
import anvio.filesnpaths as filesnpaths

from anvio.dbops import ContigsDatabase
from anvio.parsers import parser_modules
from anvio.tables.hmmhits import TablesForHMMHits
from anvio.errors import ConfigError, FilesNPathsError

__author__ = "Developers of anvi'o (see AUTHORS.txt)"
__copyright__ = "Copyleft 2015-2020, the Meren Lab (http://merenlab.org/)"
__credits__ = []
__license__ = "GPL 3.0"
__version__ = anvio.__version__
__authors__ = ['mschecht']
__provides__ = ["hmm-hits"]
__requires__ = ["contigs-db","hmm-source", "hmm-hits"]
__description__ = ("Filter weak HMM hits from a given contigs database using a domain hits table "
                   "reported by `anvi-run-hmms`.")

pp = terminal.pretty_print

class FilterHmmHitsTable(object):
    """A class to filter hmm_hits from domtblout from hmmsearch."""
    def __init__(self, args, quiet=False, run=terminal.Run(), progress=terminal.Progress()):
        self.args = args
        self.run = run
        self.progress = progress

        A = lambda x: args.__dict__[x] if x in args.__dict__ else None

        self.contigs_db_path=A("contigs_db")
        self.domtblout=A("domain_hits_table")
        self.hmm_source=A("hmm_source")
        self.gene_coverage=A("gene_coverage")
        self.model_coverage=A("model_coverage")
        self.list_hmm_sources=A("list_hmm_sources")
        self.hmm_profile_dir=A("hmm_profile_dir")
        self.merge_partial_hits_within_X_nts = A('merge_partial_hits_within_X_nts')

        if self.list_hmm_sources:
            ContigsDatabase(self.contigs_db_path).list_available_hmm_sources()
            sys.exit()

        # Grab HMM sources from internal or external HMMs
        if self.hmm_profile_dir:
            self.sources = utils.get_HMM_sources_dictionary([args.hmm_profile_dir])
        else:
            self.sources = anvio.data.hmm.sources

        # hmmsearch results so the queries are the hmm models and the targets are the ORFs
        self.dom_table_columns = [
            ('gene_callers_id',  int),   #  0  target name
            ('target_accession', str),   #  1  target accession
            ('gene_length',      int),   #  2  tlen
            ('hmm_name',         str),   #  3  query name
            ('hmm_id',           str),   #  4  accession
            ('hmm_length',       int),   #  5  qlen
            ('evalue',           float), #  6  E-value (full sequence)
            ('bitscore',         float), #  7  score (full sequence)
            ('bias',             float), #  8  bias (full sequence)
            ('match_num',        int),   #  9  # (this domain)
            ('num_matches',      int),   # 10  of (this domain)
            ('dom_c_evalue',     float), # 11  c-Evalue (this domain)
            ('dom_i_evalue',     float), # 12  i-Evalue (this domain)
            ('dom_bitscore',     str),   # 13  score (this domain)
            ('dom_bias',         float), # 14  bias (this domain)
            ('hmm_start',        int),   # 15  from (hmm coord)
            ('hmm_stop',         int),   # 16  to (hmm coord)
            ('gene_start',       int),   # 17  from (ali coord)
            ('gene_stop',        int),   # 18  to (ali coord)
            ('env_to',           str),   # 19  from (env coord)
            ('env_from',         str),   # 10  to (env coord)
            ('mean_post_prob',   float), # 21  acc
            ('description',      str),   # 22  description of target
        ]


    def sanity_checks(self):
        """Sanity checks for program inputs."""

        filesnpaths.is_file_exists(self.contigs_db_path)
        self.run.info("Database Path", self.contigs_db_path)

        filesnpaths.is_file_exists(self.domtblout)
        self.run.info("Domtblout Path", self.domtblout)

        if not self.model_coverage or self.gene_coverage:
            raise ConfigError("You didn't provide anvi-script-filter-hmm-hits-table with either a "
                              "--model-coverage or --gene-coverage. Please provide at least one "
                              "so anvi'o can filter hmm_hits for you :)")

        if self.model_coverage:
            if self.model_coverage < 0:
                raise ConfigError(f"--model-coverage must be a percentage between 0 and 1 "
                                  f"and you put a negative number: {self.model_coverage}")
            if self.model_coverage > 1:
                raise ConfigError(f"--model-coverage must be a percentage between 0 and 1 "
                                  f"and you put a a value larger than 100%: {self.model_coverage}")

        if self.gene_coverage:
            if self.gene_coverage < 0:
                raise ConfigError(f"--gene-coverage must be a percentage between 0 and 1 "
                                  f"and you put a negative number: {self.gene_coverage}")
            if self.gene_coverage > 1:
                raise ConfigError(f"--gene-coverage must be a percentage between 0 and 1 "
                                  f"and you put a a value larger than 100%: {self.gene_coverage}")

        if not self.hmm_source:
            raise ConfigError("Please provide a hmm-source :)")

        info_table = hmmops.SequencesForHMMHits(self.contigs_db_path).hmm_hits_info

        if self.hmm_source not in info_table:
            raise ConfigError(f"Whoa there, the HMM source you provided, '{self.hmm_source}', is not in your contigsDB: "
                              f"{self.contigs_db_path}. Maybe you misspelled it? Maybe you never added it to your contigsDB??"
                              f"Please use --list-hmm-sources to see which HMM sources you have available. If you don't see the HMMs you "
                              f"need then try re-running anvi-run-hmms and make sure to specify your HMM source of interest.")

        target = self.sources[self.hmm_source]['target'].split(':')

        if target[0] != 'AA':
            raise ConfigError(f"The hmm-source {self.hmm_source} is not for amino acid sequences. "
                              f"anvi-script-filter-hmm-hit-table currently can only work with hmm-sources "
                              f"from protein sequences.")


    def process(self):
        """Method to run the functions of this program"""

        self.sanity_checks()

        self.import_domtblout()

        # file_path_csv
        filtered_domtblout_path = self.filter_domtblout()

        search_results_dict = self.parse_domtblout(filtered_domtblout_path)

        self.append_search_results_dict_to_hmm_tables(search_results_dict = search_results_dict)

        # remove the tmp file
        if anvio.DEBUG:
            self.run.info("Filtered domtblout file", filtered_domtblout_path)
        elif not anvio.DEBUG:
            os.remove(filtered_domtblout_path)


    def merge_partial_hits(self):
        """Merge all partial hits in a DOM table for the same source HMM and target gene.

        Parts of the same model can hit multiple distinct regions of the same gene, resulting
        in independent entries in teh DOM table output file. This funtion merges those
        independent hits into a single one if they are close enough to one another.
        """

        orig_file_path = self.domtblout + '.orig'
        temp_file_path = self.domtblout + '.tmp'

        self.run.warning(f"You requested anvi'o to merge partial hits for a given gene by the same "
                         f"model if the distance between independent stretches of coverage is "
                         f"less than {self.merge_partial_hits_within_X_nts} nucleotides. Before "
                         f"moving forward, anvi'o will first create a copy of the original domtblout input table "
                         f"and store an updated version of the input table with merged hits for "
                         f"downstream analyses to use.",
                         header="MERGING PARTIAL HITS FIRST", lc='green')

        AVG = lambda x: str(sum([float(dom_table_entries[i][x]) for i in line_nums_to_be_merged]) / len(line_nums_to_be_merged))
        MIN = lambda x: str(min([float(dom_table_entries[i][x]) for i in line_nums_to_be_merged]))
        MAX = lambda x: str(max([float(dom_table_entries[i][x]) for i in line_nums_to_be_merged]))

        unique_gene_model_pairs = {}
        with open(self.domtblout) as dom_table:
            dom_table_entries = [l.strip('\n').split(maxsplit=len(self.dom_table_columns) - 1) for l in dom_table.readlines()]

            for i in range(0, len(dom_table_entries)):
                entry = dom_table_entries[i]

                # basically the concatenated gene callers id and model name
                idx = f"{entry[0]}_{entry[3]}"

                if idx not in unique_gene_model_pairs:
                    unique_gene_model_pairs[idx] = []

                unique_gene_model_pairs[idx].append(i)

        with open(temp_file_path, 'w') as output:
            for hits in unique_gene_model_pairs.values():
                if len(hits) == 1:
                    # if we are here, it means there is a single hit in the output file for
                    # a given gene/model, thus, it will just go into the output file as is
                    output.write('\t'.join(dom_table_entries[hits[0]]) + '\n')
                else:
                    # if we are here, it means there are more than oen hits in the output
                    # file for a given gene/model. we will figure out whether we can merge them.

                    # here we identify independent stretches of gene start / stop positions for
                    # each hit
                    gene_start_ind = [l[0] for l in self.dom_table_columns].index('gene_start')
                    gene_stop_ind = [l[0] for l in self.dom_table_columns].index('gene_stop')
                    stretches = [(int(dom_table_entries[hit][gene_start_ind]), int(dom_table_entries[hit][gene_stop_ind])) for hit in hits]

                    # merge each strech of the gene covered by the model into longer segments if they are
                    # closer to one another more than `self.merge_partial_hits_within_X_nts`
                    merged_stretches = utils.merge_stretches(stretches, min_distance_between_independent_stretches=self.merge_partial_hits_within_X_nts)


                    # now the challenge is to turn these stretches wit hstart-stop positions into actual
                    # line numbers. first, we will figure out which line number in hits correspond to which
                    # start position of the gene.
                    start_position_to_line_number = []
                    for i in range(0, len(stretches)):
                        start_position_to_line_number.append((stretches[i][0], hits[i]),)

                    # next, we will identify which line numbers should be merged, which will be
                    # described by `m`, a list of lists.
                    list_of_line_nums_to_be_merged = []
                    start_position_of_merged_stretches = [m[0] for m in merged_stretches]
                    for start_pos, line_number in start_position_to_line_number:
                        if start_pos in start_position_of_merged_stretches:
                            list_of_line_nums_to_be_merged.append([line_number])
                        else:
                            list_of_line_nums_to_be_merged[-1].append(line_number)

                    if anvio.DEBUG:
                        self.run.info('Hits', hits)
                        self.run.info('Stretches', stretches)
                        self.run.info('Merged stretches', merged_stretches)
                        self.run.info('ST/STP pos to line num', start_position_to_line_number)
                        self.run.info('Line numbers to merge', list_of_line_nums_to_be_merged, nl_after=2)

                    # in the next few lines, we turn lines that look like the following:
                    #
                    # ['781', '-', '1270', 'RNAP-b_all', '-', '1139', '2e-113', '377.9', '2.1', '2', '5', '9.5e-24', '4.2e-20', '68.8', '0.0', '347', '513', '387', '542', '384', '546', '0.90', '-']
                    # ['781', '-', '1270', 'RNAP-b_all', '-', '1139', '2e-113', '377.9', '2.1', '3', '5', '9.9e-10', '4.3e-06', '22.4', '0.0', '661', '711', '610', '660', '543', '663', '0.81', '-']
                    # ['781', '-', '1270', 'RNAP-b_all', '-', '1139', '2e-113', '377.9', '2.1', '4', '5', '2.2e-19', '9.7e-16', '54.4', '0.0', '743', '846', '760', '861', '754', '871', '0.87', '-']
                    #
                    # into something like this, and write it into our output file (see the start / stop positions of colums
                    # that matter):
                    #
                    # ['781', '-', '1270', 'RNAP-b_all', '-', '1139', '2e-113', '377.9', '2.1', '1', '1', '9.5e-24', '4.2e-20', '68.8', '0.0', '347', '846', '387', '861', '384', '871', '0.86', '-']
                    #
                    for line_nums_to_be_merged in list_of_line_nums_to_be_merged:
                        FIRSTLINE = dom_table_entries[line_nums_to_be_merged[0]]
                        LASTTLINE = dom_table_entries[line_nums_to_be_merged[-1]]
                        NEW_LINE = FIRSTLINE[0:9] + ['1', '1'] + [MIN(11), MIN(12), MAX(13), AVG(14), FIRSTLINE[15], LASTTLINE[16], FIRSTLINE[17], LASTTLINE[18], FIRSTLINE[19], LASTTLINE[20], AVG(21), LASTTLINE[22]]

                        output.write('\t'.join(NEW_LINE) + '\n')

        utils.shutil.move(self.domtblout, orig_file_path)
        utils.shutil.move(temp_file_path, self.domtblout)
        self.run.info("Original input table is moved to", orig_file_path, mc="green")
        self.run.info("Merged table is now at", self.domtblout, mc="green")
        self.run.info_single('=' * self.run.width, level=0, nl_after=2, mc="green")


    def import_domtblout(self):
        """Import the domtblout file from hmmsearch then calculate model and gene coverage"""

        if self.merge_partial_hits_within_X_nts:
            self.merge_partial_hits()

        colnames_coltypes_list = list(zip(*self.dom_table_columns))
        colnames_coltypes_dict = dict(zip(colnames_coltypes_list[0], colnames_coltypes_list[1]))

        try:

            self.df=pd.read_csv(self.domtblout,
                            delim_whitespace=True,
                            comment='#',
                            names=colnames_coltypes_list[0],
                            dtype=colnames_coltypes_dict,
                            header=None,
                            index_col=False)
        except Exception as e:
            print(e)
            raise ConfigError(f"Doesn't look like a --domtblout... anvi'o can't even... "
                              f"Please look at this error message to find out what happened: "
                              f"{e}")

        self.df['model_coverage'] = ((self.df['hmm_stop'] - self.df['hmm_start'])/ self.df['hmm_length'])
        self.df['gene_coverage'] = ((self.df['gene_stop'] - self.df['gene_start'])/ self.df['gene_length'])


    def filter_domtblout(self):
        """Filter the hmm_hits table based on model and/or gene coverage"""

        # Filtering conditions
        if self.model_coverage and self.gene_coverage:
            df_filtered = self.df[(self.df['model_coverage'] > float(self.model_coverage)) & (self.df['gene_coverage'] > float(self.gene_coverage))]
        elif self.gene_coverage:
            df_filtered = self.df[self.df['gene_coverage'] > float(self.gene_coverage)]
        elif self.model_coverage:
            df_filtered = self.df[self.df['model_coverage'] > float(self.model_coverage)]
        else:
            df_filtered = self.df.copy()

        self.run.info("Num hits before filtering", self.df.shape[0])
        self.run.info("Num hits after filtering", df_filtered.shape[0])
        self.run.info("Num filtered", self.df.shape[0] - df_filtered.shape[0])

        # Reformat domtblout back to original
        df_final = df_filtered.drop(columns=['model_coverage', 'gene_coverage'])

        domtblout_tmp_out = filesnpaths.get_temp_file_path()
        df_final.to_csv(domtblout_tmp_out, sep = '\t', index=False)

        return domtblout_tmp_out


    def parse_domtblout(self, hmmsearch_tbl=None):
        """Parse the new, filtered domtblout file"""

        # Parse domtblout
        alphabet= 'AA'
        context= 'DOMAIN'
        hmm_program = 'hmmsearch'

        parser = parser_modules['search']['hmmer_table_output'](hmmsearch_tbl, alphabet=alphabet, context=context, program=hmm_program)
        search_results_dict = parser.get_search_results()

        return search_results_dict


    def append_search_results_dict_to_hmm_tables(self, search_results_dict=None):
        """Put in the new filtered hmm_hits table to the contigsDB"""

        # Remove old hmm_hits contigs_db_path
        hmm_tables = TablesForHMMHits(self.contigs_db_path)
        hmm_tables.remove_source(self.hmm_source)

        # Re-write hmm_hits table to contigsDB

        internal_sources = list(anvio.data.hmm.sources.keys())
        source = self.hmm_source

        if self.sources not in internal_sources:
            kind_of_search = self.sources[source]['kind']
            domain = self.sources[source]['domain']
            all_genes_searched_against = self.sources[source]['genes']
            reference = self.sources[source]['ref']
        else:
            sources = anvio.data.hmm.sources
            source = self.hmm_source
            kind_of_search = sources[source]['kind']
            domain = sources[source]['domain']
            all_genes_searched_against = sources[source]['genes']
            reference = self.sources[source]['ref']

        hmm_tables.append_to_hmm_hits_table(source, reference, kind_of_search, domain, all_genes_searched_against, search_results_dict)


@terminal.time_program
def main(args):
    p = FilterHmmHitsTable(args)
    p.process()

if __name__ == '__main__':

    from anvio.argparse import ArgumentParser
    parser = ArgumentParser(description=__description__)

    parser.add_argument(*anvio.A('contigs-db'), **anvio.K('contigs-db'))
    parser.add_argument(*anvio.A('hmm-source'), **anvio.K('hmm-source'))
    parser.add_argument(*anvio.A('list-hmm-sources'), **anvio.K('list-hmm-sources'))
    parser.add_argument(*anvio.A('hmm-profile-dir'), **anvio.K('hmm-profile-dir'))
    parser.add_argument('--domain-hits-table', metavar='PATH', help="Please provide the path to the domain-table-output. "
                        "You can get this file from running anvi-run-hmms with the flag --domain-hits-table.")
    parser.add_argument('--gene-coverage',type=float, help="Percent of the gene that is covered by the profile HMM after hmmsearch. "
                        "This is the formula using the domtblout from hmmsearch: (ali_coord_to - ali_coord_from)/target_length")
    parser.add_argument('--model-coverage', type=float, help="Percent of the profile HMM model that is covered by the gene after hmmsearch. "
                        "This is the formula using the domtblout from hmmsearch: (hmm_coord_to - hmm_coord_from)/hmm_length")
    parser.add_argument('--merge-partial-hits-within-X-nts', metavar='LENGTH', default=0, type=int, help="Filtering HMM hits based on "
                        "target or query coverage can be difficult when a gene is covered by multiple independent hits of a single "
                        "model. In these cases, the best way forward is to merge independent hits if they are close enough (for "
                        "instance, if model X covers a gene A between nucleotide positions 0 and 100, and then again between "
                        "nucleotide positions 105 and 200, one would like to merge those two hits into a single one before "
                        "calculating the approximate coverage of the gene by the model). If you set this parameter to any distance, "
                        "anvi'o will first merge independent hits for the same gene/model that are closer to each other than that "
                        "distance.")

<<<<<<< HEAD
    args = parser.parse_args()
=======
    args = parser.get_args(parser)
>>>>>>> b3506ad1

    try:
        main(args)
    except ConfigError as e:
        print(e)
        sys.exit(-1)
    except FilesNPathsError as e:
        print(e)
        sys.exit(-2)<|MERGE_RESOLUTION|>--- conflicted
+++ resolved
@@ -394,11 +394,7 @@
                         "anvi'o will first merge independent hits for the same gene/model that are closer to each other than that "
                         "distance.")
 
-<<<<<<< HEAD
-    args = parser.parse_args()
-=======
     args = parser.get_args(parser)
->>>>>>> b3506ad1
 
     try:
         main(args)
